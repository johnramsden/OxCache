--- conflicted
+++ resolved
@@ -23,10 +23,7 @@
 rand_pcg = "0.9.0"
 flume = "0.11.1"
 lru = "0.16.0"
-<<<<<<< HEAD
 ndarray = "0.16.1"
-=======
 uuid = { version = "1.17.0", features = ["v4"] }
 byteorder = "1.5.0"
->>>>>>> dff944ed
 
