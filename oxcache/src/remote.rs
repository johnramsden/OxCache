--- conflicted
+++ resolved
@@ -9,13 +9,7 @@
 use std::fmt::{Debug, Formatter};
 use std::hash::{Hash, Hasher};
 use std::io::ErrorKind;
-<<<<<<< HEAD
-use std::sync::Arc;
-=======
-use rand::{RngCore, SeedableRng};
-use rand_pcg::Pcg64;
 use bytes::{Bytes, BytesMut};
->>>>>>> 96fe0bce
 
 #[async_trait]
 pub trait RemoteBackend: Send + Sync {
@@ -44,11 +38,7 @@
 
 impl EmulatedBackend {
     pub fn new(chunk_size: usize) -> Self {
-<<<<<<< HEAD
-        Self { chunk_size }
-=======
         Self { chunk_size, block_size: None }
->>>>>>> 96fe0bce
     }
 
     fn gen_buffer_prefix(buf: &mut Vec<u8>, key: &str, offset: usize, size: usize) {
@@ -63,16 +53,7 @@
         buf.extend_from_slice(&size.to_be_bytes());
     }
 
-<<<<<<< HEAD
-    fn gen_random_buffer(
-        &self,
-        key: &str,
-        offset: usize,
-        size: usize,
-    ) -> tokio::io::Result<Vec<u8>> {
-=======
     fn gen_random_buffer(&self, key: &str, offset: usize, size: usize) -> tokio::io::Result<Bytes> {
->>>>>>> 96fe0bce
         if size > self.chunk_size {
             return Err(std::io::Error::new(
                 ErrorKind::InvalidInput,
@@ -83,33 +64,6 @@
             ));
         }
 
-<<<<<<< HEAD
-        let mut buffer_prefix: Vec<u8> = Vec::with_capacity(self.chunk_size);
-        Self::gen_buffer_prefix(&mut buffer_prefix, key, offset, size);
-        let prefix_len = buffer_prefix.len();
-        if size < prefix_len {
-            return Err(std::io::Error::new(
-                ErrorKind::InvalidInput,
-                "buffer size too small",
-            ));
-        }
-
-        let mut rng = Pcg64::seed_from_u64(EMULATED_BUFFER_SEED);
-        let mut buf = vec![0u8; size - prefix_len];
-        rng.fill_bytes(&mut buf);
-        buffer_prefix.extend(buf);
-        buffer_prefix.resize(
-            buffer_prefix.len() + (self.chunk_size - buffer_prefix.len()),
-            0,
-        );
-        assert_eq!(
-            buffer_prefix.capacity(),
-            self.chunk_size,
-            "Expected to have capacity of {}, realloc occurred",
-            self.chunk_size
-        );
-        Ok(buffer_prefix)
-=======
         if self.block_size.is_none() {
             return Err(std::io::Error::new(ErrorKind::InvalidInput, "Block size not set"));
         }
@@ -149,7 +103,6 @@
         buffer_size + (block_size - buffer_size.rem_euclid(block_size))
     } else {
         buffer_size
->>>>>>> 96fe0bce
     }
 }
 
