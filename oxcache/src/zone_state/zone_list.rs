use nvme::info::report_zones_all;
use nvme::types::{Chunk, ZoneState};

use crate::cache::bucket::ChunkLocation;
use crate::device;
use crate::zone_state::zone_list::ZoneObtainFailure::{EvictNow, Wait};
use std::collections::{HashMap, HashSet, VecDeque};
use std::io::{self};

type ZoneIndex = nvme::types::Zone;
type ZonePriority = usize;

#[derive(Debug, Clone)]
pub struct Zone {
    pub index: ZoneIndex,
    pub chunks_available: Vec<Chunk>,
}

#[derive(Debug)]
pub enum ZoneObtainFailure {
    EvictNow,
    Wait,
}

#[derive(Clone, Debug, PartialEq, Eq)]
/// For block devices, ignore the writing state. Don't need to keep
/// track of writing zones
pub enum ZoneStateDbg {
    Empty,
    ExplicitOpen,
    ImplicitOpen,
    Closed,
    Full
}

#[derive(Clone, Debug)]
pub struct ZoneDbg {
    pub state: ZoneStateDbg,
    /// A bit strange, but for block devices with chunk eviction, this
    /// effectively functions as a counter for the number of chunks
    /// remaining.
    pub chunk_ptr: Chunk,
    pub num_writers: usize,
}

impl ZoneDbg {
    pub fn new() -> Self {
        Self {
            state: ZoneStateDbg::Empty,
            chunk_ptr: 0,
            num_writers: 0
        }
    }
}

#[derive(Debug)]
pub struct ZoneStateTracker {
    pub state: Vec<ZoneDbg>,
    pub max_chunks: usize,
    pub mar: usize,
    pub mor: usize
}

impl ZoneStateTracker {
    pub fn new(num_zones: usize, max_chunks: usize, mar: usize, mor: usize) -> Self {
        Self {
            state: vec![ZoneDbg::new(); num_zones],
            max_chunks,
            mar, mor
        }
    }

    pub fn open_zone(&mut self, zone_index: ZoneIndex) {
        self.assert_zone_state(zone_index,
            &[ZoneStateDbg::Empty, ZoneStateDbg::Closed, ZoneStateDbg::ImplicitOpen]);
        self.check_zone_count();
        self.state[zone_index as usize].state = ZoneStateDbg::ExplicitOpen;
        self.check_zone_count();
    }

    pub fn close_zone(&mut self, zone_index: ZoneIndex) {
        self.assert_zone_state(zone_index,
            &[ZoneStateDbg::ImplicitOpen, ZoneStateDbg::ExplicitOpen]);
        self.check_zone_count();
        self.state[zone_index as usize].state = ZoneStateDbg::Closed;
        self.check_zone_count();
    }

    pub fn reset_zone(&mut self, zone_index: ZoneIndex) {
        self.check_zone_count();
        self.state[zone_index as usize].state = ZoneStateDbg::Empty;
        self.check_zone_count();
    }

    pub fn finish_zone(&mut self, zone_index: ZoneIndex) {
        self.assert_zone_state(zone_index,
            &[ZoneStateDbg::ImplicitOpen, ZoneStateDbg::ExplicitOpen, ZoneStateDbg::Closed]);
        self.check_zone_count();
        self.state[zone_index as usize].state = ZoneStateDbg::Empty;
        self.check_zone_count();
    }

    pub fn write_zone(&mut self, zone_index: ZoneIndex) {
        self.assert_zone_state(zone_index,
            &[ZoneStateDbg::ImplicitOpen,
                ZoneStateDbg::ExplicitOpen,
                ZoneStateDbg::Closed,
                ZoneStateDbg::Empty]);
        self.check_zone_count();


        self.state[zone_index as usize].chunk_ptr += 1;
        self.state[zone_index as usize].state = match self.state[zone_index as usize].state {
            ZoneStateDbg::Empty => ZoneStateDbg::ImplicitOpen,
            ZoneStateDbg::ExplicitOpen => ZoneStateDbg::ExplicitOpen,
            ZoneStateDbg::ImplicitOpen => ZoneStateDbg::ImplicitOpen,
            ZoneStateDbg::Closed => ZoneStateDbg::ImplicitOpen,
            ZoneStateDbg::Full => panic!("Error state"),
        };

        self.state[zone_index as usize].num_writers += 1;

        self.state[zone_index as usize].state = ZoneStateDbg::Empty;
        self.check_zone_count();
    }

    pub fn finish_write_zone(&mut self, zone_index: ZoneIndex) {
        self.assert_zone_state(zone_index,
            &[ZoneStateDbg::ImplicitOpen,
                ZoneStateDbg::ExplicitOpen,
                ZoneStateDbg::Closed,
                ZoneStateDbg::Empty]);
        self.check_zone_count();

        if self.state[zone_index as usize].num_writers == 0 {
            assert!(false);
        }
        self.state[zone_index as usize].num_writers -= 1;

        if self.state[zone_index as usize].chunk_ptr >= self.max_chunks as Chunk {
            self.state[zone_index as usize].state = ZoneStateDbg::Full;
        }
    }

    fn assert_zone_state(&self, zone_index: ZoneIndex, states: &[ZoneStateDbg]) {
        assert!(states.iter().any(
            |state| self.state[zone_index as usize].state == *state
        ))
    }

    fn check_zone_count(&self) {
        assert!(self.open_zone_count() <= self.mor);
        assert!(self.active_zone_count() <= self.mar);
    }

    fn open_zone_count(&self) -> usize {
        self.state.iter()
            .filter(|zone| {
                zone.state == ZoneStateDbg::ImplicitOpen ||
                    zone.state == ZoneStateDbg::ExplicitOpen
            })
            .count()
    }

    fn active_zone_count(&self) -> usize {
        self.state.iter()
            .filter(|zone| {
                zone.state == ZoneStateDbg::ImplicitOpen ||
                    zone.state == ZoneStateDbg::ExplicitOpen ||
                    zone.state == ZoneStateDbg::Closed
            })
            .count()
    }
}

#[derive(Debug)]
pub struct ZoneList {
    pub zones: HashMap<ZoneIndex, Zone>, // Zones referenced by {free,open}_zones
    pub free_zones: VecDeque<ZoneIndex>, // Unopened zones with full capacity
    pub open_zones: VecDeque<ZoneIndex>, // Opened zones
    pub writing_zones: HashMap<ZoneIndex, u32>, // Count of currently writing threads
    pub chunks_per_zone: Chunk,
    pub max_active_resources: usize,

    #[cfg(debug_assertions)]
    pub state_tracker: ZoneStateTracker,
}

impl ZoneList {
    pub fn new(num_zones: ZoneIndex, chunks_per_zone: Chunk, max_active_resources: usize) -> Self {
        debug_assert!(num_zones > 0);
        debug_assert!(max_active_resources > 0);
        debug_assert!(chunks_per_zone > 0);
        debug_assert!(num_zones >= max_active_resources as u64);

        // List of all zones, initially all are "free"
        let avail_zones = (0..num_zones).collect();
        let zones = (0..num_zones)
            .map(|item| (item, Zone {
                index: item,
                chunks_available: (0..chunks_per_zone).rev().collect()
            })) // (key, value)
            .collect();

        ZoneList {
            free_zones: avail_zones,
            open_zones: VecDeque::with_capacity(max_active_resources),
            writing_zones: HashMap::with_capacity(max_active_resources),
            chunks_per_zone,
            max_active_resources: max_active_resources-1, // Keep one reserved for eviction
            zones,
            state_tracker: ZoneStateTracker::new(
                num_zones as usize,
                chunks_per_zone as usize,
                max_active_resources,
                max_active_resources),
        }
    }

    // Get a zone to write to
    pub fn remove(&mut self) -> Result<ZoneIndex, ZoneObtainFailure> {
        #[cfg(debug_assertions)]
        self.check_invariants();

        if self.is_full() {
            // Need to evict
            log::debug!("Full, need to evict now");
            return Err(EvictNow);
        }

        // Open first if possible
        let can_open_more_zones =
            self.get_open_zones() < self.max_active_resources && self.free_zones.len() > 0;

        // If we can't open any more zones, and we can't get existing open zones...
        if !can_open_more_zones && self.open_zones.is_empty() {
            // ... due to a lack of free zones...
            if self.free_zones.is_empty() {
                // ... then we should evict.
                return Err(EvictNow);
            }

            // ... due to all zones being unavailable...
            // ... then we should wait until there is an open zone available.
            return Err(Wait);
            // It's worth noting that this case only occurs when all open zones are full, but are
            // still being written to. There can still be free zones, we just can't open them yet.
            // We should wait for the zone to be free somehow
        }

        let zone = if can_open_more_zones {
            // Open a new zone
            let res = self.free_zones.pop_front().unwrap();
<<<<<<< HEAD
            log::debug!("[ZoneList]: Opening zone {}", res);

            // #[cfg(debug_assertions)]
            // self.state_tracker.open_zone(res);

=======
            tracing::debug!("[ZoneList]: Opening zone {}", res);
>>>>>>> 87c06e8e
            self.zones.get_mut(&res)
        } else {
            // Grab an existing zone
            let res = self.open_zones.pop_front().unwrap();

            let res = self.zones.get_mut(&res);
            tracing::debug!(
                "[ZoneList]: Using existing zone {} with {:?} chunks",
                res.as_ref().unwrap().index,
                res.as_ref().unwrap().chunks_available
            );
            res
        };

        let mut zone = zone.unwrap();
        let zone_index = zone.index;

        if zone.chunks_available.len() <= 0 {
            panic!("[ZoneList]: Checked subtraction failed: {:?}", self);
        }

        zone.chunks_available.pop();

        if zone.chunks_available.len() >= 1 {
            tracing::debug!("[ZoneList]: Returning zone back to use: {}", zone_index);
            self.open_zones.push_back(zone_index);
        } else {
            tracing::debug!("[ZoneList]: Not returning zone back to use: {}", zone_index);
        }

        self.writing_zones
            .entry(zone_index)
            .and_modify(|v| *v += 1)
            .or_insert(1);
        tracing::debug!(
            "[ZoneList]: Now {} threads are writing into zone {}",
            self.writing_zones.get(&zone_index).unwrap(),
            zone_index
        );

        // #[cfg(debug_assertions)]
        // self.state_tracker.write_zone(res);

        #[cfg(debug_assertions)]
        self.check_invariants();

        Ok(zone_index)
    }

    // Zoned implementations should call this once they are finished with appending.
    pub fn write_finish(
        &mut self,
        zone_index: ZoneIndex,
        device: &dyn device::Device,
        finish_zone: bool,
    ) -> io::Result<()> {
        // #[cfg(debug_assertions)]
        // self.state_tracker.finish_write_zone(zone_index);

        let write_num = self.writing_zones.get(&zone_index);
        let write_num = if let Some(write_num) = write_num {
            write_num
        } else {
            // We will probably want to account for this in the state tracker somehow
            return Ok(()); // We were evicting, so we didn't account
        };
        tracing::debug!(
            "[ZoneList]: Finishing write to {}, writenum = {}",
            zone_index,
            write_num
        );
        if write_num - 1 == 0 {
            tracing::debug!(
                "[ZoneList]: Removing {} from writing zones, finish = {:?}",
                zone_index,
                finish_zone
            );
            self.writing_zones.remove(&zone_index);

            if finish_zone {
                let res = device.finish_zone(zone_index);
                let (_nz, zones) = report_zones_all(device.get_fd(), device.get_nsid()).unwrap();
                assert!(
                    zones[zone_index as usize].zone_state == ZoneState::Closed
                        || zones[zone_index as usize].zone_state == ZoneState::Full,
                    "{:?} got instead",
                    zones[zone_index as usize].zone_state
                );
                if res.is_err() {
                    panic!("{:?}", res);
                }
<<<<<<< HEAD
                log::debug!("[ZoneList]: Finishing {}", zone_index);

=======
                tracing::debug!("[ZoneList]: Finishing {}", zone_index);
>>>>>>> 87c06e8e
                res
            } else {
                Ok(())
            }
        } else {
            tracing::debug!("[ZoneList]: Decrementing {}", zone_index);
            self.writing_zones.insert(zone_index, write_num - 1);
            Ok(())
        }
    }

    // Get the location to write to for block devices
    // Do not need the active zone bookkeeping, so it's simpler here
    // Writing_zones should be considered unused
    pub fn remove_chunk_location(&mut self) -> Result<ChunkLocation, ZoneObtainFailure> {
        #[cfg(debug_assertions)]
        self.check_invariants();

        if self.is_full() {
            // Need to evict
            return Err(EvictNow);
        }

        let can_open_more_zones =
            self.open_zones.len() < self.max_active_resources && self.free_zones.len() > 0;

        let zone = if can_open_more_zones {
            let z = self.free_zones.pop_front();

            // #[cfg(debug_assertions)]
            // self.state_tracker.open_zone(zone_index);

            z
        } else {
            let z = self.open_zones.pop_front();
            z
        };
        let zone_index = zone.unwrap();
        let mut zone = self.zones.get_mut(&zone_index).unwrap();
        let chunk = zone.chunks_available.pop().unwrap();

        if zone.chunks_available.len() >= 1 {
            self.open_zones.push_back(zone_index);
        }

        // #[cfg(debug_assertions)]
        // self.state_tracker.write_zone(zone_index);

        #[cfg(debug_assertions)]
        self.check_invariants();

        Ok(ChunkLocation {
            zone: zone_index,
            index: chunk,
        })
    }

    // Used to return chunks after chunk eviction
    pub fn return_chunk_location(&mut self, chunk: &ChunkLocation, return_zone: bool) {
        #[cfg(debug_assertions)]
        self.check_invariants();

        // #[cfg(debug_assertions)]
        // self.state_tracker.finish_write_zone(chunk.zone);

<<<<<<< HEAD
        let zone = self.zones.get_mut(&chunk.zone).unwrap();
=======
            tracing::trace!("[ZoneList]: Returning chunk {:?} to {:?}", chunk, zone.chunks_available);
>>>>>>> 87c06e8e

        assert!(
            !zone.chunks_available.contains(&chunk.index),
            "Zone {} should not contain chunk {} we are trying to return",
            chunk.zone, chunk.index
        );

<<<<<<< HEAD
        log::trace!("[ZoneList]: Returning chunk {:?} to {:?}", chunk, zone.chunks_available);

        // Return it
        zone.chunks_available.push(chunk.index);

        // If len == 1, it was empty, must be returned to free zones, otherwise it already was
        // Goes in free to avoid exceeding max_active_resources
        if zone.chunks_available.len() == 1 && return_zone {
            self.free_zones.push_back(chunk.zone);
=======
            // If len == 1, it was empty, must be returned to free zones, otherwise it already was
            // Goes in free to avoid exceeding max_active_resources
            if zone.chunks_available.len() == 1 && return_zone {
                self.free_zones.push_back(chunk.zone);
            }
            tracing::trace!("[ZoneList]: Returned chunk {:?} to {:?}", chunk, zone.chunks_available);
>>>>>>> 87c06e8e
        }
        log::trace!("[ZoneList]: Returned chunk {:?} to {:?}", chunk, zone.chunks_available);

        #[cfg(debug_assertions)]
        self.check_invariants();
    }

    // Check if all zones are full
    pub fn is_full(&self) -> bool {
        self.free_zones.is_empty() && self.open_zones.is_empty()
    }

    // Gets the number of open zones by counting the unique
    // zones listed in open_zones and writing_zones
    pub fn get_open_zones(&self) -> usize {
        let open_zone_list = self
            .open_zones
            .iter()
            .collect::<HashSet<&ZoneIndex>>();

        self.writing_zones
            .keys()
            .into_iter()
            .collect::<HashSet<&ZoneIndex>>()
            .union(&open_zone_list)
            .count()
    }

    // Reset the selected zone
    pub fn reset_zone(
        &mut self,
        idx: ZoneIndex,
        device: &dyn device::Device,
    ) -> std::io::Result<()> {
        debug_assert!(!self.writing_zones.contains_key(&idx));

        #[cfg(debug_assertions)]
        self.check_invariants();

        // #[cfg(debug_assertions)]
        // self.state_tracker.reset_zone(idx);

        let zone = self.zones.get_mut(&idx).unwrap();
        zone.chunks_available = (0..self.chunks_per_zone).rev().collect();

        self.free_zones.push_back(idx);

        #[cfg(debug_assertions)]
        self.check_invariants();

        device.reset_zone(idx)
    }

    pub fn reset_zones(
        &mut self,
        indices: &[ZoneIndex],
        device: &dyn device::Device,
    ) -> std::io::Result<()> {
        for idx in indices {
            self.reset_zone(*idx, device)?;
        }

        Ok(())
    }

    pub fn reset_zone_with_capacity(
        &mut self,
        idx: ZoneIndex,
        remaining: Chunk,
        device: &dyn device::Device
    ) -> std::io::Result<()> {
        // I think we need to add a special method here for the state tracker


        let zone = self.zones.get_mut(&idx).unwrap();
        zone.chunks_available = (self.chunks_per_zone-remaining..self.chunks_per_zone).rev().collect();

        #[cfg(debug_assertions)]
        self.check_invariants();

        device.reset_zone(idx)
    }

    /// Returns a zone back to the free list
    pub fn return_zone(
        &mut self,
        idx: ZoneIndex,
    ) {
        // TODO: this doesn't map to any state transitions
        // #[cfg(debug_assertions)]
        // self.state_tracker.reset_zone(idx);

        self.free_zones.push_back(idx);

        #[cfg(debug_assertions)]
        self.check_invariants();
    }

    pub fn get_num_available_chunks(&self) -> Chunk {
        // Total available chunks in open zones
        let open_zone_chunks: Chunk = self
            .open_zones
            .iter()
            .map(|zone_index| {
                // Look up the Zone struct for this zone index
                let zone = self.zones.get(zone_index).unwrap();

                // Count how many chunks are still available in this zone
                zone.chunks_available.len() as Chunk
            })
            .sum();

        // Total available chunks in completely free zones
        let free_zone_chunks: Chunk =
            (self.free_zones.len() as Chunk) * self.chunks_per_zone;

        // Grand total
        open_zone_chunks + free_zone_chunks
    }

    /// Makes sure that the zone list is consistent with itself.
    fn check_invariants(&self) {

        // free_zones & open are unique and dont share elems
        {

            let set_free: HashSet<_> = self.free_zones.iter().collect();
            let set_open: HashSet<_> = self.open_zones.iter().collect();

            // Assert no overlap
            assert!(
                set_free.is_disjoint(&set_open),
                "Free and Open zone have overlapping elements"
            );

            if set_free.len() != self.free_zones.len() {
                println!("free_zones: {:?}", self.free_zones);
                println!("zones: {:?}", self.zones);
                // no dupes
                assert_eq!(set_free.len(), self.free_zones.len(), "Free list has duplicate elements");
            }

            assert_eq!(set_open.len(), self.open_zones.len(), "Open list has duplicate elements");

            // for zone in &self.open_zones {
            //     assert!(
            //         self.state_tracker[*zone as usize].state == ZoneStateDbg::Open ||
            //         self.state_tracker[*zone as usize].state == ZoneStateDbg::Writing);
            // }

            // for zone in &self.free_zones {
            //     assert!(self.state_tracker[*zone as usize].state == ZoneStateDbg::Closed);
            // }

            // for zone in &self.writing_zones {
            //     assert!(self.state_tracker[*zone.0 as usize].state == ZoneStateDbg::Writing);
            //     assert!(!set_free.contains(zone.0));
            //     assert!(*zone.1 > 0);
            // }

            // let n_writing = self.state_tracker.iter().fold(0, |acc, zone|{
            //     match zone.state {
            //         ZoneStateDbg::Closed => {
            //             assert_eq!(zone.chunk_ptr, 0);
            //             acc
            //         },
            //         ZoneStateDbg::Open => {
            //             assert!(zone.chunk_ptr > 0 && zone.chunk_ptr < self.chunks_per_zone);
            //             acc + 1
            //         },
            //         ZoneStateDbg::Writing => {
            //             acc + 1
            //         },
            //         ZoneStateDbg::Finished => {
            //             assert_eq!(zone.chunk_ptr, self.chunks_per_zone as u64);
            //             acc
            //         },
            //     }
            // });

            // assert!(n_writing < self.max_active_resources);
        }
    }
}

#[cfg(test)]
mod zone_list_tests {

    use std::sync::Arc;

    use crate::{
        cache::{Cache, bucket::ChunkLocation},
        device::Device,
        eviction::EvictTarget,
        zone_state::zone_list::ZoneObtainFailure::{EvictNow, Wait},
    };
    use bytes::Bytes;
    use nvme::types::{Byte, LogicalBlock, NVMeConfig, Zone};

    use super::ZoneList;

    struct MockDevice {}

    impl Device for MockDevice {
        fn append(&self, _data: Bytes) -> std::io::Result<ChunkLocation> {
            Ok(ChunkLocation { zone: 0, index: 0 })
        }

        fn read_into_buffer(
            &self,
            max_write_size: Byte,
            lba_loc: LogicalBlock,
            read_buffer: &mut [u8],
            nvme_config: &NVMeConfig,
        ) -> std::io::Result<()> {
            Ok(())
        }

        /// This is expected to remove elements from the cache as well
        fn evict(&self, _locations: EvictTarget, _cache: Arc<Cache>) -> std::io::Result<()> {
            Ok(())
        }

        fn read(&self, _location: ChunkLocation) -> std::io::Result<Bytes> {
            Ok(Bytes::new())
        }

        fn get_num_zones(&self) -> Zone {
            0
        }

        fn get_chunks_per_zone(&self) -> nvme::types::Chunk {
            0
        }
        fn get_block_size(&self) -> Byte {
            0
        }
        fn get_use_percentage(&self) -> f32 {
            0.0
        }

        fn reset(&self) -> std::io::Result<()> {
            Ok(())
        }

        fn reset_zone(&self, _zone_id: Zone) -> std::io::Result<()> {
            Ok(())
        }

        fn close_zone(&self, _zone_id: Zone) -> std::io::Result<()> {
            Ok(())
        }
        fn finish_zone(&self, _zone_id: Zone) -> std::io::Result<()> {
            Ok(())
        }

        fn get_fd(&self) -> i32 {
            0
        }
        fn get_nsid(&self) -> u32 {
            0
        }
    }

    #[macro_export]
    macro_rules! assert_state {
        ( $x:expr, Ok ) => {{
            match $x.remove() {
                Ok(_) => (),
                Err(err) => match err {
                    EvictNow => assert!(false, "Should have gotten a zone, got evict now instead"),
                    Wait => assert!(false, "Should have gotten a zone, got wait instead"),
                },
            }
        }};
        ( $x:expr, EvictNow ) => {{
            match $x.remove() {
                Ok(zone) => assert!(false, "Should evict, gotten zone instead: {}", zone),
                Err(err) => match err {
                    EvictNow => (),
                    Wait => assert!(false, "Should evict, got wait instead"),
                },
            }
        }};
        ( $x:expr, Wait ) => {{
            match $x.remove() {
                Ok(zone) => assert!(false, "Should evict, gotten zone instead: {}", zone),
                Err(err) => match err {
                    EvictNow => assert!(false, "Should wait, got evict now instead"),
                    Wait => (),
                },
            }
        }};
    }

    #[test]
    fn test_basic() {
        let md = MockDevice {};
        let num_zones = 2;
        let chunks_per_zone = 2;
        let max_active_resources = 2;

        let mut zonelist = ZoneList::new(num_zones, chunks_per_zone, max_active_resources);

        let zone = zonelist.remove().unwrap();
        assert!(zone == 0);
        assert!(zonelist.get_open_zones() == 1);

        let zone = zonelist.remove().unwrap();
        assert!(zone == 1);
        assert!(zonelist.get_open_zones() == 2);

        let zone = zonelist.remove().unwrap();
        assert!(zone == 0);
        assert!(zonelist.get_open_zones() == 2);

        let zone = zonelist.remove().unwrap();
        assert!(zone == 1);
        assert!(zonelist.get_open_zones() == 2);

        assert_state!(zonelist, EvictNow);

        assert!(zonelist.is_full());

        zonelist.write_finish(0, &md, false);
        zonelist.write_finish(0, &md, false);
        assert!(zonelist.get_open_zones() == 1);

        zonelist.reset_zone(0, &md).unwrap();

        let zone = zonelist.remove().unwrap();
        assert!(zone == 0);
        assert!(zonelist.get_open_zones() == 2);

        zonelist.write_finish(1, &md, false);
        zonelist.write_finish(1, &md, false);
        assert!(zonelist.get_open_zones() == 1);

        let zone = zonelist.remove().unwrap();
        assert!(zone == 0);
        assert!(zonelist.get_open_zones() == 1);
    }

    #[test]
    fn test_mar() {
        let md = MockDevice {};
        let num_zones = 2;
        let chunks_per_zone = 2;
        let max_active_resources = 1;

        let mut zonelist = ZoneList::new(num_zones, chunks_per_zone, max_active_resources);
        let zone = zonelist.remove().unwrap();
        assert!(zone == 0);
        let zone = zonelist.remove().unwrap();
        assert!(zone == 0);

        assert!(
            zonelist.get_open_zones() == 1,
            "Open zones is is {}",
            zonelist.get_open_zones()
        );

        assert_state!(zonelist, Wait);
        zonelist.write_finish(0, &md, false);
        assert_state!(zonelist, Wait);
        zonelist.write_finish(0, &md, false);

        let zone = zonelist.remove().unwrap();
        assert!(zone == 1);
        let zone = zonelist.remove().unwrap();
        assert!(zone == 1);
        assert_state!(zonelist, EvictNow);
    }
}<|MERGE_RESOLUTION|>--- conflicted
+++ resolved
@@ -251,15 +251,10 @@
         let zone = if can_open_more_zones {
             // Open a new zone
             let res = self.free_zones.pop_front().unwrap();
-<<<<<<< HEAD
-            log::debug!("[ZoneList]: Opening zone {}", res);
 
             // #[cfg(debug_assertions)]
             // self.state_tracker.open_zone(res);
 
-=======
-            tracing::debug!("[ZoneList]: Opening zone {}", res);
->>>>>>> 87c06e8e
             self.zones.get_mut(&res)
         } else {
             // Grab an existing zone
@@ -351,12 +346,7 @@
                 if res.is_err() {
                     panic!("{:?}", res);
                 }
-<<<<<<< HEAD
-                log::debug!("[ZoneList]: Finishing {}", zone_index);
-
-=======
                 tracing::debug!("[ZoneList]: Finishing {}", zone_index);
->>>>>>> 87c06e8e
                 res
             } else {
                 Ok(())
@@ -422,11 +412,8 @@
         // #[cfg(debug_assertions)]
         // self.state_tracker.finish_write_zone(chunk.zone);
 
-<<<<<<< HEAD
         let zone = self.zones.get_mut(&chunk.zone).unwrap();
-=======
-            tracing::trace!("[ZoneList]: Returning chunk {:?} to {:?}", chunk, zone.chunks_available);
->>>>>>> 87c06e8e
+        tracing::trace!("[ZoneList]: Returning chunk {:?} to {:?}", chunk, zone.chunks_available);
 
         assert!(
             !zone.chunks_available.contains(&chunk.index),
@@ -434,7 +421,6 @@
             chunk.zone, chunk.index
         );
 
-<<<<<<< HEAD
         log::trace!("[ZoneList]: Returning chunk {:?} to {:?}", chunk, zone.chunks_available);
 
         // Return it
@@ -444,16 +430,8 @@
         // Goes in free to avoid exceeding max_active_resources
         if zone.chunks_available.len() == 1 && return_zone {
             self.free_zones.push_back(chunk.zone);
-=======
-            // If len == 1, it was empty, must be returned to free zones, otherwise it already was
-            // Goes in free to avoid exceeding max_active_resources
-            if zone.chunks_available.len() == 1 && return_zone {
-                self.free_zones.push_back(chunk.zone);
-            }
-            tracing::trace!("[ZoneList]: Returned chunk {:?} to {:?}", chunk, zone.chunks_available);
->>>>>>> 87c06e8e
-        }
-        log::trace!("[ZoneList]: Returned chunk {:?} to {:?}", chunk, zone.chunks_available);
+        }
+        tracing::trace!("[ZoneList]: Returned chunk {:?} to {:?}", chunk, zone.chunks_available);
 
         #[cfg(debug_assertions)]
         self.check_invariants();
