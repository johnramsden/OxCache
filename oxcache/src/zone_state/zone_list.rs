use nvme::types::Chunk;

use crate::cache::bucket::ChunkLocation;
use crate::device;
use crate::zone_state::zone_list::ZoneObtainFailure::{EvictNow, Wait};
use std::collections::{HashMap, HashSet, VecDeque};
use std::io::{self};

type ZoneIndex = nvme::types::Zone;

#[derive(Copy, Clone)]
pub struct Zone {
    pub index: ZoneIndex,
    pub chunks_available: Chunk,
}

#[derive(Debug)]
pub enum ZoneObtainFailure {
    EvictNow,
    Wait,
}

pub struct ZoneList {
    free_zones: VecDeque<Zone>, // Unopened zones with full capacity
    open_zones: VecDeque<Zone>, // Opened zones
    writing_zones: HashMap<ZoneIndex, u32>, // Count of currently writing threads
    chunks_per_zone: Chunk,
    max_active_resources: usize,
}

impl ZoneList {
    pub fn new(num_zones: ZoneIndex, chunks_per_zone: Chunk, max_active_resources: usize) -> Self {
        // List of all zones, initially all are "free"
        let avail_zones = (0..num_zones)
            .map(|index| Zone {
                index,
                chunks_available: chunks_per_zone,
            })
            .collect();

        ZoneList {
            free_zones: avail_zones,
            open_zones: VecDeque::with_capacity(max_active_resources),
            writing_zones: HashMap::with_capacity(max_active_resources),
            chunks_per_zone,
            max_active_resources,
        }
    }

    // Get a zone to write to
    pub fn remove(&mut self) -> Result<ZoneIndex, ZoneObtainFailure> {
        if self.is_full() {
            // Need to evict
            return Err(EvictNow);
        }

        let can_open_more_zones =
            self.get_open_zones() < self.max_active_resources && self.free_zones.len() > 0;

        // If we can't open any more zones, and we can't get existing open zones...
        if !can_open_more_zones && self.open_zones.is_empty() {
            // ... due to a lack of free zones...
            if self.free_zones.is_empty() {
                // ... then we should evict.
                return Err(EvictNow);
            }

            // ... due to all zones being unavailable...
            // ... then we should wait until there is an open zone available.
            return Err(Wait);
            // It's worth noting that this case only occurs when all open zones are full, but are
            // still being written to. There can still be free zones, we just can't open them yet.
            // We should wait for the zone to be free somehow
        }

        let zone = if can_open_more_zones {
            self.free_zones.pop_front()
        } else {
            self.open_zones.pop_front()
        };
        let mut zone = zone.unwrap();
        zone.chunks_available -= 1;
        if zone.chunks_available >= 1 {
            self.open_zones.push_back(zone);
        }

        self.writing_zones
            .entry(zone.index)
            .and_modify(|v| *v += 1)
            .or_insert(1);

        Ok(zone.index)
    }

    // Zoned implementations should call this once they are finished with appending.
    pub fn write_finish(
        &mut self,
        zone_index: ZoneIndex,
        device: &dyn device::Device,
        finish_zone: bool
    ) -> io::Result<()> {
        let write_num = self.writing_zones.get(&zone_index).unwrap();
        if write_num - 1 == 0 {
            self.writing_zones.remove(&zone_index);

            if finish_zone {
                device.finish_zone(zone_index)
            } else {
                device.close_zone(zone_index)
            }
        } else {
            self.writing_zones.insert(zone_index, write_num - 1);
            Ok(())
        }
    }

    // Get the location to write to for block devices
    // Do not need the active zone bookkeeping, so it's simpler here
    // Writing_zones should be considered unused
    pub fn remove_chunk_location(&mut self) -> Result<ChunkLocation, ZoneObtainFailure> {
        if self.is_full() {
            // Need to evict
            return Err(EvictNow);
        }

        let can_open_more_zones =
            self.open_zones.len() < self.max_active_resources && self.free_zones.len() > 0;

        let zone = if can_open_more_zones {
            self.free_zones.pop_front()
        } else {
            self.open_zones.pop_front()
        };
        let mut zone = zone.unwrap();
        zone.chunks_available -= 1;
        if zone.chunks_available >= 1 {
            self.open_zones.push_back(zone);
        }

        Ok(ChunkLocation {
            zone: zone.index,
            // + 1 since we subtracted by 1 earlier
            index: (self.chunks_per_zone - (zone.chunks_available + 1)) as u64,
        })
    }

    // Check if all zones are full
    pub fn is_full(&self) -> bool {
        self.free_zones.is_empty() && self.open_zones.is_empty()
    }

    // Gets the number of open zones by counting the unique
    // zones listed in open_zones and writing_zones
    pub fn get_open_zones(&self) -> usize {
        // TODO: This is slow, O(n)

        // I don't think it's super slow because there will be at most
        // 2 * max_active_resources zones.
        let open_zone_list = self
            .open_zones
            .iter()
            .map(|zone| &zone.index)
            .collect::<HashSet<&ZoneIndex>>();

        self.writing_zones
            .keys()
            .into_iter()
            .collect::<HashSet<&ZoneIndex>>()
            .union(&open_zone_list)
            .count()
    }

    // Reset the selected zone
    pub fn reset_zone(
        &mut self,
        idx: ZoneIndex,
        device: &dyn device::Device,
    ) -> std::io::Result<()> {
        debug_assert!(!self.writing_zones.contains_key(&idx));

        debug_assert!({
            let mut zone_indices = self.open_zones.iter().map(|zone| zone.index);
            !zone_indices.any(|zidx| zidx == idx)
        });

        self.free_zones.push_back(Zone {
            index: idx,
            chunks_available: self.chunks_per_zone,
        });

        device.reset_zone(idx)
    }

    pub fn reset_zones(
        &mut self,
        indices: &[ZoneIndex],
        device: &dyn device::Device,
    ) -> std::io::Result<()> {
        for idx in indices {
            self.reset_zone(*idx, device)?;
        }

        Ok(())
    }

    pub fn reset_zone_with_capacity(&mut self, idx: ZoneIndex, remaining: Chunk) {
        self.free_zones.push_back(Zone {
            index: idx,
            chunks_available: remaining,
        });
    }

    pub fn get_num_available_chunks(&self) -> Chunk {
        self.open_zones
            .iter()
            .fold(0, |avail, zone| avail + zone.chunks_available)
            + (self.free_zones.len() as ZoneIndex * self.chunks_per_zone)
    }
}

#[cfg(test)]
mod zone_list_tests {
    use std::io;
    use std::sync::Arc;

    use bytes::Bytes;
    use nvme::types::{Byte, NVMeConfig, Zone};
    use crate::{
        cache::{Cache, bucket::ChunkLocation},
        device::Device,
        eviction::EvictTarget,
        zone_state::zone_list::ZoneObtainFailure::{EvictNow, Wait},
    };

    use super::ZoneList;

    struct MockDevice {}

    impl Device for MockDevice {
        fn append(&self, _data: Bytes) -> std::io::Result<ChunkLocation> {
            Ok(ChunkLocation { zone: 0, index: 0 })
        }

<<<<<<< HEAD
        fn read_into_buffer(&self, _max_write_size: Byte, _lba_loc: u64, _read_buffer: &mut [u8], _nvme_config: &NVMeConfig) -> io::Result<()> {
=======
        fn read_into_buffer(
            &self,
            _location: ChunkLocation,
            _read_buffer: &mut [u8],
        ) -> std::io::Result<()> {
>>>>>>> de3160f3
            Ok(())
        }

        /// This is expected to remove elements from the cache as well
        fn evict(&self, _locations: EvictTarget, _cache: Arc<Cache>) -> std::io::Result<()> {
            Ok(())
        }

        fn read(&self, _location: ChunkLocation) -> std::io::Result<Bytes> {
            Ok(Bytes::new())
        }

        fn get_num_zones(&self) -> usize {
            0
        }

        fn get_chunks_per_zone(&self) -> usize {
            0
        }
        fn get_block_size(&self) -> usize {
            0
        }
        fn get_use_percentage(&self) -> f32 {
            0.0
        }

        fn reset(&self) -> std::io::Result<()> {
            Ok(())
        }

<<<<<<< HEAD
        fn reset_zone(&self, _zone_id: Zone) -> std::io::Result<()> {
            Ok(())
        }

        fn close_zone(&self, _zone_id: Zone) -> std::io::Result<()> {
            Ok(())
        }
        fn finish_zone(&self, _zone_id: Zone) -> std::io::Result<()> {
=======
        fn reset_zone(&self, _zone_id: usize) -> std::io::Result<()> {
            Ok(())
        }

        fn close_zone(&self, _zone_id: usize) -> std::io::Result<()> {
>>>>>>> de3160f3
            Ok(())
        }
    }

    #[macro_export]
    macro_rules! assert_state {
        ( $x:expr, Ok ) => {{
            match $x.remove() {
                Ok(_) => (),
                Err(err) => match err {
                    EvictNow => assert!(false, "Should have gotten a zone, got evict now instead"),
                    Wait => assert!(false, "Should have gotten a zone, got wait instead"),
                },
            }
        }};
        ( $x:expr, EvictNow ) => {{
            match $x.remove() {
                Ok(zone) => assert!(false, "Should evict, gotten zone instead: {}", zone),
                Err(err) => match err {
                    EvictNow => (),
                    Wait => assert!(false, "Should evict, got wait instead"),
                },
            }
        }};
        ( $x:expr, Wait ) => {{
            match $x.remove() {
                Ok(zone) => assert!(false, "Should evict, gotten zone instead: {}", zone),
                Err(err) => match err {
                    EvictNow => assert!(false, "Should wait, got evict now instead"),
                    Wait => (),
                },
            }
        }};
    }

    #[test]
    fn test_basic() {
        let md = MockDevice {};
        let num_zones = 2;
        let chunks_per_zone = 2;
        let max_active_resources = 2;

        let mut zonelist = ZoneList::new(num_zones, chunks_per_zone, max_active_resources);

        let zone = zonelist.remove().unwrap();
        assert!(zone == 0);
        assert!(zonelist.get_open_zones() == 1);

        let zone = zonelist.remove().unwrap();
        assert!(zone == 1);
        assert!(zonelist.get_open_zones() == 2);

        let zone = zonelist.remove().unwrap();
        assert!(zone == 0);
        assert!(zonelist.get_open_zones() == 2);

        let zone = zonelist.remove().unwrap();
        assert!(zone == 1);
        assert!(zonelist.get_open_zones() == 2);

        assert_state!(zonelist, EvictNow);

        assert!(zonelist.is_full());

<<<<<<< HEAD
        zonelist.write_finish(0, &md, false);
        zonelist.write_finish(0, &md, false);
=======
        zonelist.write_finish(0, &md).unwrap();
        zonelist.write_finish(0, &md).unwrap();
>>>>>>> de3160f3
        assert!(zonelist.get_open_zones() == 1);

        zonelist.reset_zone(0, &md).unwrap();

        let zone = zonelist.remove().unwrap();
        assert!(zone == 0);
        assert!(zonelist.get_open_zones() == 2);

<<<<<<< HEAD
        zonelist.write_finish(1, &md, false);
        zonelist.write_finish(1, &md, false);
=======
        zonelist.write_finish(1, &md).unwrap();
        zonelist.write_finish(1, &md).unwrap();
>>>>>>> de3160f3
        assert!(zonelist.get_open_zones() == 1);

        let zone = zonelist.remove().unwrap();
        assert!(zone == 0);
        assert!(zonelist.get_open_zones() == 1);
    }

    #[test]
    fn test_mar() {
        let md = MockDevice {};
        let num_zones = 2;
        let chunks_per_zone = 2;
        let max_active_resources = 1;

        let mut zonelist = ZoneList::new(num_zones, chunks_per_zone, max_active_resources);
        let zone = zonelist.remove().unwrap();
        assert!(zone == 0);
        let zone = zonelist.remove().unwrap();
        assert!(zone == 0);

        assert!(
            zonelist.get_open_zones() == 1,
            "Open zones is is {}",
            zonelist.get_open_zones()
        );

        assert_state!(zonelist, Wait);
<<<<<<< HEAD
        zonelist.write_finish(0, &md, false);
        assert_state!(zonelist, Wait);
        zonelist.write_finish(0, &md, false);
=======
        zonelist.write_finish(0, &md).unwrap();
        assert_state!(zonelist, Wait);
        zonelist.write_finish(0, &md).unwrap();
>>>>>>> de3160f3

        let zone = zonelist.remove().unwrap();
        assert!(zone == 1);
        let zone = zonelist.remove().unwrap();
        assert!(zone == 1);
        assert_state!(zonelist, EvictNow);
    }
}<|MERGE_RESOLUTION|>--- conflicted
+++ resolved
@@ -241,15 +241,11 @@
             Ok(ChunkLocation { zone: 0, index: 0 })
         }
 
-<<<<<<< HEAD
-        fn read_into_buffer(&self, _max_write_size: Byte, _lba_loc: u64, _read_buffer: &mut [u8], _nvme_config: &NVMeConfig) -> io::Result<()> {
-=======
         fn read_into_buffer(
             &self,
             _location: ChunkLocation,
             _read_buffer: &mut [u8],
         ) -> std::io::Result<()> {
->>>>>>> de3160f3
             Ok(())
         }
 
@@ -280,7 +276,6 @@
             Ok(())
         }
 
-<<<<<<< HEAD
         fn reset_zone(&self, _zone_id: Zone) -> std::io::Result<()> {
             Ok(())
         }
@@ -289,13 +284,6 @@
             Ok(())
         }
         fn finish_zone(&self, _zone_id: Zone) -> std::io::Result<()> {
-=======
-        fn reset_zone(&self, _zone_id: usize) -> std::io::Result<()> {
-            Ok(())
-        }
-
-        fn close_zone(&self, _zone_id: usize) -> std::io::Result<()> {
->>>>>>> de3160f3
             Ok(())
         }
     }
@@ -360,13 +348,8 @@
 
         assert!(zonelist.is_full());
 
-<<<<<<< HEAD
         zonelist.write_finish(0, &md, false);
         zonelist.write_finish(0, &md, false);
-=======
-        zonelist.write_finish(0, &md).unwrap();
-        zonelist.write_finish(0, &md).unwrap();
->>>>>>> de3160f3
         assert!(zonelist.get_open_zones() == 1);
 
         zonelist.reset_zone(0, &md).unwrap();
@@ -375,13 +358,8 @@
         assert!(zone == 0);
         assert!(zonelist.get_open_zones() == 2);
 
-<<<<<<< HEAD
         zonelist.write_finish(1, &md, false);
         zonelist.write_finish(1, &md, false);
-=======
-        zonelist.write_finish(1, &md).unwrap();
-        zonelist.write_finish(1, &md).unwrap();
->>>>>>> de3160f3
         assert!(zonelist.get_open_zones() == 1);
 
         let zone = zonelist.remove().unwrap();
@@ -409,15 +387,9 @@
         );
 
         assert_state!(zonelist, Wait);
-<<<<<<< HEAD
         zonelist.write_finish(0, &md, false);
         assert_state!(zonelist, Wait);
         zonelist.write_finish(0, &md, false);
-=======
-        zonelist.write_finish(0, &md).unwrap();
-        assert_state!(zonelist, Wait);
-        zonelist.write_finish(0, &md).unwrap();
->>>>>>> de3160f3
 
         let zone = zonelist.remove().unwrap();
         assert!(zone == 1);
