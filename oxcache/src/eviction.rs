--- conflicted
+++ resolved
@@ -226,13 +226,8 @@
         // We want to evict to the high water mark?
         let cap = lru_len - low_water_mark;
 
-<<<<<<< HEAD
         let mut targets = Vec::with_capacity(cap);
         while self.lru.len() >= low_water_mark {
-=======
-        let mut targets = Vec::with_capacity(cap as usize);
-        while lru_len >= low_water_mark {
->>>>>>> 2bb7df8e
             targets.push(self.lru.pop_lru().unwrap().0)
         }
 
