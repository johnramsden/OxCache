--- conflicted
+++ resolved
@@ -1,9 +1,9 @@
+use crate::eviction::EvictionPolicyWrapper;
+use crate::writerpool::WriteResponse;
+use crate::{cache, device};
+use flume::{Receiver, Sender, unbounded};
 use std::sync::{Arc, Mutex};
-use flume::{Receiver, Sender, unbounded};
 use std::thread::{self, JoinHandle};
-use crate::eviction::EvictionPolicyWrapper;
-use crate::{cache, device};
-use crate::writerpool::WriteResponse;
 
 #[derive(Debug)]
 pub struct ReadResponse {
@@ -21,18 +21,27 @@
     device: Arc<dyn device::Device>,
     id: usize,
     receiver: Receiver<ReadRequest>,
-    eviction_policy: Arc<Mutex<EvictionPolicyWrapper>>
+    eviction_policy: Arc<Mutex<EvictionPolicyWrapper>>,
 }
 
 impl Reader {
-    fn new(id: usize, receiver: Receiver<ReadRequest>, device: Arc<dyn device::Device>, eviction_policy: &Arc<Mutex<EvictionPolicyWrapper>>) -> Self {
-        Self { device, id, receiver, eviction_policy: eviction_policy.clone() }
+    fn new(
+        id: usize,
+        receiver: Receiver<ReadRequest>,
+        device: Arc<dyn device::Device>,
+        eviction_policy: &Arc<Mutex<EvictionPolicyWrapper>>,
+    ) -> Self {
+        Self {
+            device,
+            id,
+            receiver,
+            eviction_policy: eviction_policy.clone(),
+        }
     }
 
     fn run(self) {
         println!("Reader {} started", self.id);
         while let Ok(msg) = self.receiver.recv() {
-<<<<<<< HEAD
             println!("Reader {} processing: {:?}", self.id, msg);
             let result = self.device.read(msg.location.clone());
             if result.is_ok() {
@@ -41,13 +50,12 @@
                 policy.write_update(msg.location);
             }
             let resp = ReadResponse { data: result };
-=======
-            // println!("Reader {} processing: {:?}", self.id, msg);
-            let resp = ReadResponse { data: self.device.read(msg.location) };
->>>>>>> dff944ed
             let snd = msg.responder.send(resp);
             if snd.is_err() {
-                eprintln!("Failed to send response from writer: {}", snd.err().unwrap());
+                eprintln!(
+                    "Failed to send response from writer: {}",
+                    snd.err().unwrap()
+                );
             }
         }
         println!("Reader {} exiting", self.id);
@@ -63,7 +71,11 @@
 
 impl ReaderPool {
     /// Creates and starts the reader pool with a given number of threads
-    pub fn start(num_readers: usize, device: Arc<dyn device::Device>, eviction_policy: &Arc<Mutex<EvictionPolicyWrapper>>) -> Self {
+    pub fn start(
+        num_readers: usize,
+        device: Arc<dyn device::Device>,
+        eviction_policy: &Arc<Mutex<EvictionPolicyWrapper>>,
+    ) -> Self {
         let (sender, receiver): (Sender<ReadRequest>, Receiver<ReadRequest>) = unbounded();
         let mut handles = Vec::with_capacity(num_readers);
 
@@ -80,7 +92,10 @@
     /// Send a message to the reader pool
     pub async fn send(&self, message: ReadRequest) -> std::io::Result<()> {
         self.sender.send_async(message).await.map_err(|e| {
-            std::io::Error::new(std::io::ErrorKind::Other, format!("WriterPool::send_async failed: {}", e))
+            std::io::Error::new(
+                std::io::ErrorKind::Other,
+                format!("WriterPool::send_async failed: {}", e),
+            )
         })
     }
 
