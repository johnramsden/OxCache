--- conflicted
+++ resolved
@@ -141,25 +141,13 @@
     chunks_per_zone: usize,
     num_zones: usize,
     state: Arc<Mutex<BlockDeviceState>>,
-<<<<<<< HEAD
-    evict_policy: Arc<Mutex<dyn EvictionPolicy>>,
-=======
     evict_policy: Arc<Mutex<EvictionPolicyWrapper>>
->>>>>>> 0b0e99f4
 }
 
 pub trait Device: Send + Sync {
     fn append(&self, data: Vec<u8>) -> std::io::Result<ChunkLocation>;
 
-<<<<<<< HEAD
-    fn new(
-        device: &str,
-        chunk_size: usize,
-        eviction_policy: Arc<Mutex<dyn EvictionPolicy>>,
-    ) -> std::io::Result<Self>
-=======
     fn new(device: &str, chunk_size: usize, eviction_policy: Arc<Mutex<EvictionPolicyWrapper>>) -> std::io::Result<Self>
->>>>>>> 0b0e99f4
     where
         Self: Sized; // Args
 
@@ -174,33 +162,13 @@
     fn read(&self, location: ChunkLocation) -> std::io::Result<Vec<u8>>;
 }
 
-<<<<<<< HEAD
-pub fn get_device(
-    device: &str,
-    chunk_size: usize,
-    eviction_policy: Arc<Mutex<dyn EvictionPolicy>>,
-) -> std::io::Result<Arc<dyn Device>> {
-    let is_zoned = is_zoned_device(device)?;
-    if is_zoned {
-        return Ok(Arc::new(device::Zoned::new(
-            device,
-            chunk_size,
-            eviction_policy,
-        )?));
-    } else {
-        return Ok(Arc::new(device::BlockInterface::new(
-            device,
-            chunk_size,
-            eviction_policy,
-        )?));
-=======
+
 pub fn get_device(device: &str, chunk_size: usize, eviction_policy: Arc<Mutex<EvictionPolicyWrapper>>) -> std::io::Result<Arc<dyn Device>> {
     let is_zoned = is_zoned_device(device)?;
     if is_zoned {
         Ok(Arc::new(device::Zoned::new(device, chunk_size, eviction_policy)?))
     } else {
         Ok(Arc::new(device::BlockInterface::new(device, chunk_size, eviction_policy)?))
->>>>>>> 0b0e99f4
     }
 }
 
@@ -220,22 +188,14 @@
 
 impl Device for Zoned {
     /// Hold internal state to keep track of zone state
-<<<<<<< HEAD
-    fn new(
-        device: &str,
-        chunk_size: usize,
-        eviction_policy: Arc<Mutex<dyn EvictionPolicy>>,
-    ) -> std::io::Result<Self> {
+    fn new(device: &str, chunk_size: usize, eviction_policy: Arc<Mutex<EvictionPolicyWrapper>>) -> std::io::Result<Self> {
         let nvme_config = match nvme::info::nvme_get_info(device) {
             Ok(config) => config,
             Err(err) => return Err(err.try_into().unwrap()),
         };
 
         match nvme::info::zns_get_info(&nvme_config) {
-=======
-    fn new(device: &str, chunk_size: usize, eviction_policy: Arc<Mutex<EvictionPolicyWrapper>>) -> std::io::Result<Self> {
-        match nvme::info::zns_get_info(device) {
->>>>>>> 0b0e99f4
+
             Ok(mut config) => {
                 config.chunks_per_zone = config.zone_size / chunk_size as u64;
                 config.chunk_size = chunk_size;
@@ -336,22 +296,14 @@
 }
 
 impl Device for BlockInterface {
+
     /// Hold internal state to keep track of "ssd" zone state
-<<<<<<< HEAD
-    fn new(
-        device: &str,
-        chunk_size: usize,
-        eviction_policy: Arc<Mutex<dyn EvictionPolicy>>,
-    ) -> std::io::Result<Self> {
+    fn new(device: &str, chunk_size: usize, eviction_policy: Arc<Mutex<EvictionPolicyWrapper>>) -> std::io::Result<Self> {
+
         let nvme_config = match nvme::info::nvme_get_info(device) {
             Ok(config) => config,
             Err(err) => return Err(err.try_into().unwrap()),
         };
-=======
-    fn new(device: &str, chunk_size: usize, eviction_policy: Arc<Mutex<EvictionPolicyWrapper>>) -> std::io::Result<Self> {
-        let handle = OpenOptions::new().read(true).write(true).open(device)?;
-        let fd = handle.as_raw_fd();
->>>>>>> 0b0e99f4
 
         // Num_zones: how to get?
         let num_zones = 100;
@@ -373,7 +325,6 @@
     }
 
     fn append(&self, data: Vec<u8>) -> std::io::Result<ChunkLocation> {
-<<<<<<< HEAD
         let mtx = self.state.clone();
         let mut state = mtx.lock().unwrap();
         let chunk_location = match state.active_zones.remove_chunk_location() {
@@ -386,15 +337,9 @@
             }
         };
         drop(state);
-=======
-        // TODO: Uncommenting the following 4 lines causes a Deadlock:
-        // let mtx = self.state.clone();
-        // let state = mtx.lock().unwrap();
-        // let chunk_location = self.get_free_zone()?;
-        // let mut mut_data = Vec::clone(&data);
->>>>>>> 0b0e99f4
 
         let mut mut_data = Vec::clone(&data);
+
 
         match nvme::ops::write(
             (chunk_location.zone * self.chunks_per_zone) as u64 + chunk_location.addr,
