use crate::cache::Cache;
use crate::cache::bucket::ChunkLocation;
use crate::eviction::{EvictTarget, EvictorMessage};
use crate::server::RUNTIME;
use crate::zone_state::zone_list::{ZoneList, ZoneObtainFailure};
use bytes::Bytes;
use nvme::info::{get_address_at, is_zoned_device, nvme_get_info};
<<<<<<< HEAD
use nvme::ops::{reset_zone, zns_append, zns_read};
use nvme::types::{NVMeConfig, NVMeError, PerformOn, ZNSConfig};
use std::collections::VecDeque;
use std::io::{self, ErrorKind};
use std::sync::{Arc, Mutex};
use flume::Sender;

#[derive(Copy, Clone)]
struct Zone {
    index: usize,
    chunks_available: usize,
}

struct ZoneList {
    available_zones: VecDeque<Zone>,
    chunks_per_zone: usize,
}

impl ZoneList {
    fn new(num_zones: usize, chunks_per_zone: usize) -> Self {
        let mut avail_zones = VecDeque::with_capacity(num_zones as usize);

        for i in 0..num_zones {
            avail_zones.push_back(Zone {
                index: i,
                chunks_available: chunks_per_zone,
            });
        }

        ZoneList {
            available_zones: avail_zones,
            chunks_per_zone,
        }
    }

    // Get a zone to write to
    fn remove(&mut self) -> Result<usize, ()> {
        if self.is_full() {
            // Need to evict
            return Err(());
        }

        let mut zone = match self.available_zones.pop_front() {
            Some(z) => z,
            None => return Err(()),
        };
        if zone.chunks_available > 1 {
            zone.chunks_available -= 1;
            self.available_zones.push_front(zone);
        }

        Ok(zone.index)
    }

    // Get the location to write to, for block devices
    fn remove_chunk_location(&mut self) -> Result<ChunkLocation, ()> {
        if self.is_full() {
            // Need to evict
            return Err(());
        }

        let mut zone = match self.available_zones.pop_front() {
            Some(z) => z,
            None => return Err(()),
        };
        let chunk_idx = self.chunks_per_zone - zone.chunks_available;
        if zone.chunks_available > 1 {
            zone.chunks_available -= 1;
            self.available_zones.push_front(zone);
        }

        Ok(ChunkLocation {
            zone: zone.index,
            index: chunk_idx as u64,
        })
    }

    // Check if all zones are full
    fn is_full(&self) -> bool {
        self.available_zones.is_empty()
    }

    // Reset the selected zone
    #[allow(dead_code)]
    fn reset_zone(&mut self, idx: usize) {
        self.available_zones.push_back(Zone {
            index: idx,
            chunks_available: self.chunks_per_zone,
        });
    }

    fn reset_zones(&mut self, indices: &[usize]) {
        for idx in indices {
            self.available_zones.push_back(Zone {
                index: *idx,
                chunks_available: self.chunks_per_zone,
            });
        }
    }

    fn reset_zone_with_capacity(&mut self, idx: usize, remaining: usize) {
        self.available_zones.push_back(Zone {
            index: idx,
            chunks_available: remaining,
        });
    }
}
=======
use nvme::ops::{reset_zone, zns_append, zns_read, close_zone};
use nvme::types::{NVMeConfig, PerformOn, ZNSConfig};
use std::io::{self, ErrorKind};
use std::sync::{Arc, Condvar, Mutex};
>>>>>>> fda9f6c3

pub struct Zoned {
    nvme_config: NVMeConfig,
    config: ZNSConfig,
<<<<<<< HEAD
    zones: Arc<Mutex<ZoneList>>,
    eviction_channel: Sender<EvictorMessage>,
=======
    zones: Arc<(Mutex<ZoneList>, Condvar)>,
>>>>>>> fda9f6c3
}

// Information about each zone
#[derive(Clone)]
pub struct BlockZoneInfo {
    _write_pointer: u64,
}

pub struct BlockDeviceState {
    _zones: Vec<BlockZoneInfo>,
    active_zones: ZoneList,
    _chunk_size: usize,
}

impl BlockDeviceState {
    fn new(num_zones: usize, chunks_per_zone: usize, chunk_size: usize) -> Self {
        let zones = vec![BlockZoneInfo { _write_pointer: 0 }; num_zones];
        Self {
            _zones: zones,
            active_zones: ZoneList::new(num_zones, chunks_per_zone, num_zones),
            _chunk_size: chunk_size,
        }
    }
}

pub struct BlockInterface {
    nvme_config: NVMeConfig,
    chunk_size: usize,
    chunks_per_zone: usize,
    num_zones: usize,
    state: Arc<Mutex<BlockDeviceState>>,
    eviction_channel: Sender<EvictorMessage>,
}

pub trait Device: Send + Sync {
    fn append(&self, data: Bytes) -> std::io::Result<ChunkLocation>;

    fn read_into_buffer(&self, location: ChunkLocation, read_buffer: &mut [u8]) -> io::Result<()>;

    /// This is expected to remove elements from the cache as well
    fn evict(&self, locations: EvictTarget, cache: Arc<Cache>) -> io::Result<()>;

    fn read(&self, location: ChunkLocation) -> std::io::Result<Bytes>;

    fn get_num_zones(&self) -> usize;

    fn get_chunks_per_zone(&self) -> usize;
    fn get_block_size(&self) -> usize;
<<<<<<< HEAD

    fn reset_all(&self) -> Result<(), NVMeError>;
=======
    fn get_use_percentage(&self) -> f32;

    fn reset(&self) -> io::Result<()>;

    fn reset_zone(&self, zone_id: usize) -> io::Result<()>;

    fn close_zone(&self, zone_id: usize) -> io::Result<()>;
>>>>>>> fda9f6c3
}

pub fn get_device(
    device: &str,
    chunk_size: usize,
    block_zone_capacity: usize,
    eviction_channel: Sender<EvictorMessage>
) -> io::Result<Arc<dyn Device>> {
    let is_zoned = is_zoned_device(device)?;
    if is_zoned {
        Ok(Arc::new(Zoned::new(device, chunk_size, eviction_channel)?))
    } else {
        Ok(Arc::new(BlockInterface::new(
            device,
            chunk_size,
            block_zone_capacity,
            eviction_channel,
        )?))
    }
}

fn trigger_eviction(eviction_channel: Sender<EvictorMessage>) -> io::Result<()>{
    let (resp_tx, resp_rx) = flume::bounded(1);
    if let Err(e) = eviction_channel.send(EvictorMessage {
        sender: resp_tx,
    }) {
        eprintln!("[append] Failed to send eviction message: {}", e);
        return Err(std::io::Error::new(
            std::io::ErrorKind::Other,
            "Failed to send eviction message",
        ));
    };

    if let Err(e) =  resp_rx.recv() {
        eprintln!("[append] Failed to receive eviction message: {}", e);
    }
    
    Ok(())
}

impl Zoned {
    fn compact_zone(
        &self,
        zone_to_compact: usize,
        chunks_to_keep: &[ChunkLocation],
        buffer: &mut [u8],
    ) -> io::Result<Vec<ChunkLocation>> {
        let mut new_locations = Vec::with_capacity(chunks_to_keep.len());
        for chunk in chunks_to_keep {
            let starting_byte_loc = chunk.index as usize * self.config.chunk_size;
            let ending_byte_loc = (chunk.index + 1) as usize * self.config.chunk_size;
            let new_idx = zns_append(
                &self.nvme_config,
                &self.config,
                zone_to_compact as u64,
                &mut buffer[starting_byte_loc..ending_byte_loc],
            )
            .map_err(|err| std::io::Error::new(ErrorKind::Other, err.to_string()))?;
            new_locations.push(ChunkLocation::new(zone_to_compact, new_idx));
        }
        Ok(new_locations)
    }

    fn get_free_zone(&self) -> io::Result<usize> {
        let (mtx, wait_notify) = &*self.zones;
        let mut zone_list = mtx.lock().unwrap();
        match zone_list.remove() {
            Ok(zone_idx) => Ok(zone_idx),
            Err(error) => match error {
                ZoneObtainFailure::EvictNow => {
                    Err(io::Error::new(ErrorKind::StorageFull, "Cache is full"))
                }
                ZoneObtainFailure::Wait => loop {
                    zone_list = wait_notify.wait(zone_list).unwrap();
                    match zone_list.remove() {
                        Ok(idx) => return Ok(idx),
                        Err(err) => match err {
                            ZoneObtainFailure::EvictNow => {
                                return Err(io::Error::new(ErrorKind::Other, "Cache is full"));
                            }
                            ZoneObtainFailure::Wait => continue,
                        },
                    }
                },
            },
        }
    }

    fn complete_write(&self, zone_idx: usize) -> io::Result<()> {
        let (mtx, notify) = &*self.zones;
        let mut zone_list = mtx.lock().unwrap();
        zone_list.write_finish(zone_idx, self)?;
        // Tell other threads that we finished writing, so they can
        // come and try to open a new zone if needed.
        notify.notify_all();

        Ok(())
    }
}

impl Zoned {
    fn new(device: &str, chunk_size: usize, eviction_channel: Sender<EvictorMessage>,) -> io::Result<Self> {
        let nvme_config = match nvme::info::nvme_get_info(device) {
            Ok(config) => config,
            Err(err) => return Err(err.try_into().unwrap()),
        };

        match nvme::info::zns_get_info(&nvme_config) {
            Ok(mut config) => {
                let chunk_size_in_logical_blocks =
                    chunk_size as u64 / nvme_config.logical_block_size;
                config.chunks_per_zone = config.zone_cap / chunk_size_in_logical_blocks;
                config.chunk_size = chunk_size;
                let zone_list = ZoneList::new(
                    config.num_zones as usize,
                    config.chunks_per_zone as usize,
                    config.max_active_resources as usize,
                );

                Ok(Self {
                    nvme_config,
                    config,
<<<<<<< HEAD
                    zones: Arc::new(Mutex::new(zone_list)),
                    eviction_channel
=======
                    zones: Arc::new((Mutex::new(zone_list), Condvar::new())),
>>>>>>> fda9f6c3
                })
            }
            Err(err) => Err(err.try_into().unwrap()),
        }
    }
}

impl Device for Zoned {
    /// Hold internal state to keep track of zone state
    fn append(&self, data: Bytes) -> std::io::Result<ChunkLocation> {
        let zone_index = loop {
            match self.get_free_zone() {
                Ok(res) => break res,
                Err(err) => {
                    eprintln!("[append] Failed to get free zone: {}", err);
                }
            };
            trigger_eviction(self.eviction_channel.clone())?;
        };
        // Note: this performs a copy every time because we need to
        // pass in a mutable vector to libnvme
        assert_eq!(
            data.as_ptr() as usize % self.nvme_config.logical_block_size as usize,
            0
        );

        match zns_append(
            &self.nvme_config,
            &self.config,
            zone_index as u64,
            data.as_ref(),
        ) {
            Ok(lba) => {
                self.complete_write(zone_index)?;
                let chunk = lba / self.config.chunk_size as u64;
                Ok(ChunkLocation::new(zone_index, chunk))
            }
            Err(mut err) => {
                self.complete_write(zone_index)?;
                err.add_context(format!("Write failed at zone {}\n", zone_index));
                Err(err.try_into().unwrap())
            }
        }
    }

    fn read_into_buffer(&self, location: ChunkLocation, read_buffer: &mut [u8]) -> io::Result<()>
    where
        Self: Sized,
    {
        match zns_read(
            &self.nvme_config,
            &self.config,
            location.zone as u64,
            location.index,
            read_buffer,
        ) {
            Ok(()) => Ok(()),
            Err(err) => Err(err.try_into().unwrap()),
        }
    }

    fn read(&self, location: ChunkLocation) -> std::io::Result<Bytes> {
        let mut data = vec![0u8; self.config.chunk_size];
        self.read_into_buffer(location, &mut data)?;

        Ok(Bytes::from(data))
    }

    fn evict(&self, locations: EvictTarget, cache: Arc<Cache>) -> io::Result<()> {
        println!("Current device usage is at: {}", self.get_use_percentage());

        match locations {
            EvictTarget::Chunk(mut chunk_locations) => {
                // Check all zones are the same, this isn't a
                // restriction but it makes implementation
                // easier. This can be changed later
                assert!(
                    chunk_locations
                        .iter()
                        .all(|loc| loc.zone == chunk_locations[0].zone)
                );
                let zone_to_evict = chunk_locations[0].zone;

                // TODO: Does this need to be aligned?
                let mut read_buf = vec![
                    0_u8;
                    (self.config.zone_cap * self.nvme_config.logical_block_size)
                        as usize
                ];
                self.read_into_buffer(
                    ChunkLocation::new(zone_to_evict, 0),
                    read_buf.as_mut_slice(),
                )?;
                let zones_to_reset = [chunk_locations[0].zone];

                chunk_locations.sort_by(|cl1, cl2| cl1.index.cmp(&cl2.index));

                let mut to_keep: Vec<ChunkLocation> = Vec::new();
                // Iterates through the chunks to discard, skipping
                // them and adding the chunks between instead.
                chunk_locations.iter().fold(0, |prev, cur| {
                    to_keep.extend(
                        (prev..cur.index)
                            .map(|chunk_idx| ChunkLocation::new(zone_to_evict, chunk_idx)),
                    );
                    cur.index + 1
                });

                RUNTIME.block_on(cache.remove_zones_and_update_entries(
                    &zones_to_reset,
                    &to_keep,
                    || Ok(self.compact_zone(zone_to_evict, &to_keep, &mut read_buf)?),
                ))?;

                let (zone_mtx, _) = &*self.zones;
                let mut zones = zone_mtx.lock().unwrap();
                // TODO: reset zones for device
                zones.reset_zone_with_capacity(
                    zone_to_evict,
                    self.get_chunks_per_zone() - to_keep.len(),
                );
                Ok(())
            }
            EvictTarget::Zone(zones_to_evict) => {
<<<<<<< HEAD
                let rt = tokio::runtime::Builder::new_current_thread()
                    .enable_all()
                    .build()?;
                rt.block_on(cache.remove_zones(&zones_to_evict))?;
                let zone_mtx = Arc::clone(&self.zones);
=======
                RUNTIME.block_on(cache.remove_zones(&zones_to_evict))?;

                let (zone_mtx, _) = &*self.zones;
>>>>>>> fda9f6c3
                let mut zones = zone_mtx.lock().unwrap();
                zones.reset_zones(&zones_to_evict, self)?;

                Ok(())
            }
        }
    }

    fn get_num_zones(&self) -> usize {
        self.config.num_zones as usize
    }

    fn get_chunks_per_zone(&self) -> usize {
        self.config.chunks_per_zone as usize
    }

    fn get_block_size(&self) -> usize {
        self.nvme_config.logical_block_size as usize
    }

<<<<<<< HEAD
    fn reset_all(&self) -> Result<(), NVMeError> {
        reset_zone(&self.nvme_config, &self.config, PerformOn::AllZones)
=======
    fn get_use_percentage(&self) -> f32 {
        let (zones, _) = &*self.zones;
        let zones = zones.lock().unwrap();
        let total_chunks = (self.config.chunks_per_zone * self.config.num_zones) as f32;
        let available_chunks = zones.get_num_available_chunks() as f32;
        (total_chunks - available_chunks) / total_chunks
    }

    fn reset(&self) -> io::Result<()> {
        reset_zone(&self.nvme_config, &self.config, PerformOn::AllZones)
            .map_err(|err| std::io::Error::new(ErrorKind::Other, err.to_string()))
    }
    fn reset_zone(&self, zone_id: usize) -> io::Result<()> {
        reset_zone(&self.nvme_config, &self.config, PerformOn::Zone(zone_id as u64))
            .map_err(|err| std::io::Error::new(ErrorKind::Other, err.to_string()))
    }

    fn close_zone(&self, zone_id: usize) -> io::Result<()> {
        close_zone(&self.nvme_config, &self.config, PerformOn::Zone(zone_id as u64))
            .map_err(|err| std::io::Error::new(ErrorKind::Other, err.to_string()))
>>>>>>> fda9f6c3
    }
}

impl BlockInterface {
    fn new(device: &str, chunk_size: usize, block_zone_capacity: usize, eviction_channel: Sender<EvictorMessage>) -> io::Result<Self> {
        let nvme_config = match nvme_get_info(device) {
            Ok(config) => config,
            Err(err) => return Err(err.try_into().unwrap()),
        };

        assert!(
            block_zone_capacity >= chunk_size,
            "Block zone capacity {} must be at least chunk size {}",
            block_zone_capacity,
            chunk_size
        );

        // Num_zones: how to get?
        let num_zones = nvme_config.total_size_in_bytes as usize / block_zone_capacity;
        // Chunks per zone: how to get?
        let chunks_per_zone = block_zone_capacity / chunk_size;
        
        // Num_zones: how to get?
        let num_zones = 10;
        // Chunks per zone: how to get?
        let chunks_per_zone = 2;

        Ok(Self {
            nvme_config,
            state: Arc::new(Mutex::new(BlockDeviceState::new(
                num_zones,
                chunks_per_zone,
                chunk_size,
            ))),
            chunk_size,
            chunks_per_zone,
            num_zones,
            eviction_channel
        })
    }
}

impl Device for BlockInterface {
    /// Hold internal state to keep track of "ssd" zone state
    fn append(&self, data: Bytes) -> std::io::Result<ChunkLocation> {
       
        let mtx = self.state.clone();
<<<<<<< HEAD

        let chunk_location = loop {
            let mut state = mtx.lock().unwrap();
            match state.active_zones.remove_chunk_location() {
                Ok(location) => break location,
                Err(()) => {
                    eprintln!("[append] Failed to allocate chunk: no available space in active zones");
                }
            };
            drop(state);

            trigger_eviction(self.eviction_channel.clone())?;
=======
        let mut state = mtx.lock().unwrap();

        let chunk_location = match state.active_zones.remove_chunk_location() {
            Ok(location) => location,
            Err(_) => {
                eprintln!("[append] Failed to allocate chunk: no available space in active zones");
                return Err(std::io::Error::new(
                    std::io::ErrorKind::StorageFull,
                    "Cache is full",
                ));
            }
>>>>>>> fda9f6c3
        };

        assert_eq!(data.len() % self.nvme_config.logical_block_size as usize, 0);

        let write_addr = get_address_at(
            chunk_location.zone as u64,
            chunk_location.index,
            (self.chunks_per_zone * self.chunk_size) as u64,
            self.chunk_size as u64,
        );

        // println!("[append] writing chunk to {} bytes at addr {}", chunk_location.zone, write_addr);

        match nvme::ops::write(
            write_addr,
            self.nvme_config.fd,
            0,
            self.nvme_config.nsid,
            self.nvme_config.logical_block_size,
            data.as_ref(),
        ) {
            Ok(()) => Ok(chunk_location),
            Err(err) => Err(err.try_into().unwrap()),
        }
    }

    fn read_into_buffer(&self, location: ChunkLocation, read_buffer: &mut [u8]) -> io::Result<()>
    where
        Self: Sized,
    {
        let slba = get_address_at(
            location.zone as u64,
            location.index,
            (self.chunks_per_zone * self.chunk_size) as u64,
            self.chunk_size as u64,
        );

        match nvme::ops::read(&self.nvme_config, slba, read_buffer) {
            Ok(()) => Ok(()),
            Err(err) => Err(err.try_into().unwrap()),
        }
    }

    fn read(&self, location: ChunkLocation) -> std::io::Result<Bytes> {
        let mut data = vec![0u8; self.chunk_size];
        self.read_into_buffer(location, &mut data)?;
        Ok(Bytes::from(data))
    }

    fn evict(&self, locations: EvictTarget, cache: Arc<Cache>) -> io::Result<()> {
        match locations {
            EvictTarget::Chunk(chunk_locations) => {
                if chunk_locations.is_empty() {
                    println!("[evict:Chunk] No zones to evict");
                    return Ok(());
                }
                println!("[evict:Chunk] Evicting zones {:?}", chunk_locations);
                RUNTIME.block_on(cache.remove_entries(&chunk_locations))?;
                let state_mtx = Arc::clone(&self.state);
                let _state = state_mtx.lock().unwrap();
                // Need to change the block interface bookkeeping so
                // that it can keep track of the list of empty chunks
                todo!();
            }
            EvictTarget::Zone(locations) => {
                if locations.is_empty() {
                    println!("[evict:Zone] No zones to evict");
                    return Ok(());
                }
                println!("[evict:Zone] Evicting zones {:?}", locations);
                let rt = tokio::runtime::Builder::new_current_thread()
                    .enable_all()
                    .build()?;
                rt.block_on(cache.remove_zones(&locations))?;
                let state_mtx = Arc::clone(&self.state);
                let mut state = state_mtx.lock().unwrap();
                state.active_zones.reset_zones(&locations, self)?;
                Ok(())
            }
        }
    }

    fn get_num_zones(&self) -> usize {
        self.num_zones
    }

    fn get_chunks_per_zone(&self) -> usize {
        self.chunks_per_zone
    }

    fn get_block_size(&self) -> usize {
        self.nvme_config.logical_block_size as usize
    }

<<<<<<< HEAD
    fn reset_all(&self) -> Result<(), NVMeError> {
        Ok(())
    }
=======
    fn get_use_percentage(&self) -> f32 {
        let state = &*self.state.lock().unwrap();
        let total_chunks = (self.chunks_per_zone * self.num_zones) as f32;
        let available_chunks = state.active_zones.get_num_available_chunks() as f32;
        (total_chunks - available_chunks) / total_chunks
    }

    fn reset(&self) -> io::Result<()> { Ok(()) }

    fn reset_zone(&self, zone_id: usize) -> io::Result<()> { Ok(()) }

    fn close_zone(&self, zone_id: usize) -> io::Result<()> { Ok(()) }
>>>>>>> fda9f6c3
}<|MERGE_RESOLUTION|>--- conflicted
+++ resolved
@@ -5,130 +5,18 @@
 use crate::zone_state::zone_list::{ZoneList, ZoneObtainFailure};
 use bytes::Bytes;
 use nvme::info::{get_address_at, is_zoned_device, nvme_get_info};
-<<<<<<< HEAD
-use nvme::ops::{reset_zone, zns_append, zns_read};
-use nvme::types::{NVMeConfig, NVMeError, PerformOn, ZNSConfig};
+use nvme::ops::{reset_zone, zns_append, zns_read, close_zone};
+use nvme::types::{NVMeConfig, PerformOn, ZNSConfig};
 use std::collections::VecDeque;
 use std::io::{self, ErrorKind};
-use std::sync::{Arc, Mutex};
+use std::sync::{Arc, Condvar, Mutex};
 use flume::Sender;
-
-#[derive(Copy, Clone)]
-struct Zone {
-    index: usize,
-    chunks_available: usize,
-}
-
-struct ZoneList {
-    available_zones: VecDeque<Zone>,
-    chunks_per_zone: usize,
-}
-
-impl ZoneList {
-    fn new(num_zones: usize, chunks_per_zone: usize) -> Self {
-        let mut avail_zones = VecDeque::with_capacity(num_zones as usize);
-
-        for i in 0..num_zones {
-            avail_zones.push_back(Zone {
-                index: i,
-                chunks_available: chunks_per_zone,
-            });
-        }
-
-        ZoneList {
-            available_zones: avail_zones,
-            chunks_per_zone,
-        }
-    }
-
-    // Get a zone to write to
-    fn remove(&mut self) -> Result<usize, ()> {
-        if self.is_full() {
-            // Need to evict
-            return Err(());
-        }
-
-        let mut zone = match self.available_zones.pop_front() {
-            Some(z) => z,
-            None => return Err(()),
-        };
-        if zone.chunks_available > 1 {
-            zone.chunks_available -= 1;
-            self.available_zones.push_front(zone);
-        }
-
-        Ok(zone.index)
-    }
-
-    // Get the location to write to, for block devices
-    fn remove_chunk_location(&mut self) -> Result<ChunkLocation, ()> {
-        if self.is_full() {
-            // Need to evict
-            return Err(());
-        }
-
-        let mut zone = match self.available_zones.pop_front() {
-            Some(z) => z,
-            None => return Err(()),
-        };
-        let chunk_idx = self.chunks_per_zone - zone.chunks_available;
-        if zone.chunks_available > 1 {
-            zone.chunks_available -= 1;
-            self.available_zones.push_front(zone);
-        }
-
-        Ok(ChunkLocation {
-            zone: zone.index,
-            index: chunk_idx as u64,
-        })
-    }
-
-    // Check if all zones are full
-    fn is_full(&self) -> bool {
-        self.available_zones.is_empty()
-    }
-
-    // Reset the selected zone
-    #[allow(dead_code)]
-    fn reset_zone(&mut self, idx: usize) {
-        self.available_zones.push_back(Zone {
-            index: idx,
-            chunks_available: self.chunks_per_zone,
-        });
-    }
-
-    fn reset_zones(&mut self, indices: &[usize]) {
-        for idx in indices {
-            self.available_zones.push_back(Zone {
-                index: *idx,
-                chunks_available: self.chunks_per_zone,
-            });
-        }
-    }
-
-    fn reset_zone_with_capacity(&mut self, idx: usize, remaining: usize) {
-        self.available_zones.push_back(Zone {
-            index: idx,
-            chunks_available: remaining,
-        });
-    }
-}
-=======
-use nvme::ops::{reset_zone, zns_append, zns_read, close_zone};
-use nvme::types::{NVMeConfig, PerformOn, ZNSConfig};
-use std::io::{self, ErrorKind};
-use std::sync::{Arc, Condvar, Mutex};
->>>>>>> fda9f6c3
 
 pub struct Zoned {
     nvme_config: NVMeConfig,
     config: ZNSConfig,
-<<<<<<< HEAD
-    zones: Arc<Mutex<ZoneList>>,
+    zones: Arc<(Mutex<ZoneList>, Condvar)>,
     eviction_channel: Sender<EvictorMessage>,
-=======
-    zones: Arc<(Mutex<ZoneList>, Condvar)>,
->>>>>>> fda9f6c3
 }
 
 // Information about each zone
@@ -177,10 +65,6 @@
 
     fn get_chunks_per_zone(&self) -> usize;
     fn get_block_size(&self) -> usize;
-<<<<<<< HEAD
-
-    fn reset_all(&self) -> Result<(), NVMeError>;
-=======
     fn get_use_percentage(&self) -> f32;
 
     fn reset(&self) -> io::Result<()>;
@@ -188,7 +72,6 @@
     fn reset_zone(&self, zone_id: usize) -> io::Result<()>;
 
     fn close_zone(&self, zone_id: usize) -> io::Result<()>;
->>>>>>> fda9f6c3
 }
 
 pub fn get_device(
@@ -311,12 +194,8 @@
                 Ok(Self {
                     nvme_config,
                     config,
-<<<<<<< HEAD
-                    zones: Arc::new(Mutex::new(zone_list)),
-                    eviction_channel
-=======
+                    eviction_channel,
                     zones: Arc::new((Mutex::new(zone_list), Condvar::new())),
->>>>>>> fda9f6c3
                 })
             }
             Err(err) => Err(err.try_into().unwrap()),
@@ -441,17 +320,9 @@
                 Ok(())
             }
             EvictTarget::Zone(zones_to_evict) => {
-<<<<<<< HEAD
-                let rt = tokio::runtime::Builder::new_current_thread()
-                    .enable_all()
-                    .build()?;
-                rt.block_on(cache.remove_zones(&zones_to_evict))?;
-                let zone_mtx = Arc::clone(&self.zones);
-=======
                 RUNTIME.block_on(cache.remove_zones(&zones_to_evict))?;
 
                 let (zone_mtx, _) = &*self.zones;
->>>>>>> fda9f6c3
                 let mut zones = zone_mtx.lock().unwrap();
                 zones.reset_zones(&zones_to_evict, self)?;
 
@@ -472,10 +343,6 @@
         self.nvme_config.logical_block_size as usize
     }
 
-<<<<<<< HEAD
-    fn reset_all(&self) -> Result<(), NVMeError> {
-        reset_zone(&self.nvme_config, &self.config, PerformOn::AllZones)
-=======
     fn get_use_percentage(&self) -> f32 {
         let (zones, _) = &*self.zones;
         let zones = zones.lock().unwrap();
@@ -496,7 +363,6 @@
     fn close_zone(&self, zone_id: usize) -> io::Result<()> {
         close_zone(&self.nvme_config, &self.config, PerformOn::Zone(zone_id as u64))
             .map_err(|err| std::io::Error::new(ErrorKind::Other, err.to_string()))
->>>>>>> fda9f6c3
     }
 }
 
@@ -544,32 +410,18 @@
     fn append(&self, data: Bytes) -> std::io::Result<ChunkLocation> {
        
         let mtx = self.state.clone();
-<<<<<<< HEAD
 
         let chunk_location = loop {
             let mut state = mtx.lock().unwrap();
             match state.active_zones.remove_chunk_location() {
                 Ok(location) => break location,
-                Err(()) => {
+                Err(_) => {
                     eprintln!("[append] Failed to allocate chunk: no available space in active zones");
                 }
             };
             drop(state);
 
             trigger_eviction(self.eviction_channel.clone())?;
-=======
-        let mut state = mtx.lock().unwrap();
-
-        let chunk_location = match state.active_zones.remove_chunk_location() {
-            Ok(location) => location,
-            Err(_) => {
-                eprintln!("[append] Failed to allocate chunk: no available space in active zones");
-                return Err(std::io::Error::new(
-                    std::io::ErrorKind::StorageFull,
-                    "Cache is full",
-                ));
-            }
->>>>>>> fda9f6c3
         };
 
         assert_eq!(data.len() % self.nvme_config.logical_block_size as usize, 0);
@@ -664,11 +516,6 @@
         self.nvme_config.logical_block_size as usize
     }
 
-<<<<<<< HEAD
-    fn reset_all(&self) -> Result<(), NVMeError> {
-        Ok(())
-    }
-=======
     fn get_use_percentage(&self) -> f32 {
         let state = &*self.state.lock().unwrap();
         let total_chunks = (self.chunks_per_zone * self.num_zones) as f32;
@@ -681,5 +528,4 @@
     fn reset_zone(&self, zone_id: usize) -> io::Result<()> { Ok(()) }
 
     fn close_zone(&self, zone_id: usize) -> io::Result<()> { Ok(()) }
->>>>>>> fda9f6c3
 }