--- conflicted
+++ resolved
@@ -196,13 +196,8 @@
         // Request handling (green threads)
         loop {
             tokio::select! {
-<<<<<<< HEAD
-                _ = self.shutdown.notified() => {
-                    log::debug!("Shutting down accept loop.");
-=======
                 _ = shutdown.notified() => {
                     tracing::debug!("Shutting down accept loop.");
->>>>>>> cca2daf6
                     break;
                 }
 
