use crate::cache::Cache;
use crate::device::Device;
use crate::eviction::{EvictionPolicyWrapper, Evictor};
use crate::readerpool::{ReadRequest, ReaderPool};
use crate::writerpool::{WriteRequest, WriterPool};
use std::error::Error;
// use tokio::spawn;
use tokio::io::{split, AsyncReadExt, AsyncWriteExt};
use tokio::net::{UnixListener, UnixStream};
use tokio::sync::{Mutex, Notify};

use crate::remote::{EmulatedBackend, RemoteBackend};
use crate::{device, remote, request};
use std::path::Path;
use std::sync::Arc;

use bincode;
use bincode::error::DecodeError;
use bytes::Bytes;
use futures::{SinkExt, StreamExt};
use tokio_util::codec::{FramedRead, FramedWrite, LengthDelimitedCodec};
use crate::cache::bucket::Chunk;

#[derive(Debug)]
pub struct ServerRemoteConfig {
    pub remote_type: String,
    pub bucket: Option<String>,
}

#[derive(Debug, Clone)]
pub struct ServerEvictionConfig {
    pub eviction_type: String,
    pub high_water_evict: usize,
    pub low_water_evict: usize,
}

#[derive(Debug)]
pub struct ServerConfig {
    pub socket: String,
    pub disk: String,
    pub writer_threads: usize,
    pub reader_threads: usize,
    pub remote: ServerRemoteConfig,
    pub eviction: ServerEvictionConfig,
    pub chunk_size: usize,
}

pub struct Server<T: RemoteBackend + Send + Sync> {
    cache: Arc<Cache>,
    config: ServerConfig,
    remote: Arc<T>,
    device: Arc<dyn Device>,
}

impl<T: RemoteBackend + Send + Sync + 'static> Server<T> {
    pub fn new(config: ServerConfig, remote: Arc<T>) -> Result<Self, Box<dyn Error>> {
        let device = device::get_device(
            config.disk.as_str(),
            config.chunk_size
        )?;
        let cache = Arc::new(Cache::new(device.get_num_zones(), device.get_chunks_per_zone()));

        Ok(Self { cache, remote, config, device })
    }

    pub async fn run(&self) -> tokio::io::Result<()> {
        let socket_path = Path::new(&self.config.socket);

        // Clean up old socket if present
        if socket_path.exists() {
            tokio::fs::remove_file(socket_path).await?;
        }

        let listener = UnixListener::bind(socket_path)?;
        println!("Listening on socket: {}", self.config.socket);

        let eviction_policy = Arc::new(std::sync::Mutex::new(EvictionPolicyWrapper::new(
            self.config.eviction.eviction_type.as_str(),
            self.config.eviction.high_water_evict,
            self.config.eviction.low_water_evict,
            self.device.get_num_zones(),
            self.device.get_chunks_per_zone()
        )?));

        let evictor = Evictor::start(Arc::clone(&self.device), &eviction_policy, Arc::clone(&self.cache))?;
        let writerpool = Arc::new(WriterPool::start(self.config.writer_threads, Arc::clone(&self.device), &eviction_policy));
        let readerpool = Arc::new(ReaderPool::start(self.config.reader_threads, Arc::clone(&self.device), &eviction_policy));

        // Shutdown signal
        let shutdown = Arc::new(Notify::new());
        let shutdown_signal = shutdown.clone();

        // Spawn a task to listen for Ctrl+C
        let shutdown_task = tokio::spawn({
            async move {
                tokio::signal::ctrl_c()
                    .await
                    .expect("Failed to listen for ctrl_c");
                println!("Ctrl+C received, shutting down...");
                shutdown_signal.notify_waiters();
            }
        });

        // Request handling (green threads)
        loop {
            tokio::select! {
                _ = shutdown.notified() => {
                    println!("Shutting down accept loop.");
                    break;
                }

                accept_result = listener.accept() => {
                    match accept_result {
                        Ok((stream, addr)) => {
                            println!("Accepted connection: {:?}", addr);

                            tokio::spawn({
                                let writer_pool = Arc::clone(&self.cache);
                                let remote = Arc::clone(&self.remote);
                                let writerpool = Arc::clone(&writerpool);
                                let readerpool = Arc::clone(&readerpool);
                                let cache = Arc::clone(&self.cache);
                                let chunk_size = self.config.chunk_size;
                                async move {
<<<<<<< HEAD
                                    if let Err(e) = handle_connection(stream, writerpool, readerpool, remote, cache).await {
                                        eprintln!("Connection error: {}", e);
=======
                                if let Err(e) = handle_connection(stream, writerpool, readerpool, remote, cache, chunk_size).await {
                                    eprintln!("Connection error: {}", e);
>>>>>>> dff944ed
                                }
                            }});
                        },
                        Err(e) => {
                            eprintln!("Accept failed: {}", e);
                        }
                    }
                }
            }
        }

        // Cleanup (last)
        evictor.stop();
        // writerpool.stop(); // Cannot move
        // readerpool.stop(); // Cannot move
        Ok(())
    }
}

async fn handle_connection<T: RemoteBackend + Send + Sync + 'static>(
    stream: UnixStream,
    writer_pool: Arc<WriterPool>,
    reader_pool: Arc<ReaderPool>,
    remote: Arc<T>,
    cache: Arc<Cache>,
    chunk_size: usize,
) -> tokio::io::Result<()> {
    let (read_half, write_half) = split(stream);
    let mut reader = FramedRead::new(read_half, LengthDelimitedCodec::new());
    let writer = Arc::new(Mutex::new(FramedWrite::new(write_half, LengthDelimitedCodec::new())));

    while let Some(frame) = reader.next().await {
        let f = frame.map_err(|e| std::io::Error::new(std::io::ErrorKind::Other, format!("frame read failed: {}", e)))?;
        let bytes = f.as_ref();
        let msg: Result<(request::Request, usize), DecodeError> =
            bincode::serde::decode_from_slice(bytes, bincode::config::standard());
        // println!("Received: {:?}", msg);

        match msg {
            Ok((request, _)) => {
                // println!("Received: {:?}", request);
                match request {
                    request::Request::Get(req) => {
                        if let Err(e) = req.validate(chunk_size) {
                            let encoded = bincode::serde::encode_to_vec(
                                request::GetResponse::Error(e.to_string()),
                                bincode::config::standard()
                            ).unwrap();
                            {
                                let mut w = writer.lock().await;
                                w.send(Bytes::from(encoded)).await.map_err(|e| {
                                    std::io::Error::new(std::io::ErrorKind::Other, format!("failed to send validation error: {}", e))
                                })?;
                            }

                            continue;
                        }

                        // println!("Received get request: {:?}", req);
                        let chunk: Chunk = req.into();

                        cache.get_or_insert_with(
                            chunk.clone(),
                            {
                                let writer = Arc::clone(&writer);
                                let reader_pool = Arc::clone(&reader_pool);
                                // let chunk = chunk.clone();
                                |location| async move {
                                    // println!("HIT {:?}", chunk);
                                    let location = location.as_ref().clone();

                                    let (tx, rx) = flume::bounded(1);
                                    let read_req = ReadRequest {
                                        location,
                                        responder: tx,
                                    };
                                    reader_pool.send(read_req).await.map_err(|e| {
                                        std::io::Error::new(std::io::ErrorKind::Other, format!("failed to send read request: {}", e))
                                    })?;

                                    let recv_err = rx.recv_async().await;
                                    let read_response = match recv_err {
                                        Ok(wr) => match wr.data {
                                            Ok(loc) => loc,
                                            Err(e) => {
                                                return Err(std::io::Error::new(std::io::ErrorKind::Other, format!("read data error: {}", e)));
                                            }
                                        },
                                        Err(e) => {
                                            return Err(std::io::Error::new(std::io::ErrorKind::Other, format!("recv_async failed for read: {}", e)));
                                        }
                                    };

                                    let encoded = bincode::serde::encode_to_vec(
                                        request::GetResponse::Response(read_response),
                                        bincode::config::standard()
                                    ).unwrap();
                                    {
                                        let mut w = writer.lock().await;
                                        w.send(Bytes::from(encoded)).await.map_err(|e| {
                                            std::io::Error::new(std::io::ErrorKind::Other, format!("failed to send read response: {}", e))
                                        })?;
                                    }

                                    Ok(())
                                }
                            },
                            {                                
                                let chunk = chunk.clone();
                                let writer = Arc::clone(&writer);
                                let remote = Arc::clone(&remote);
                                let writer_pool = Arc::clone(&writer_pool);
                                move || async move {
                                    // println!("MISS {:?}", chunk);
                                    let resp = match remote.get(chunk.uuid.as_str(), chunk.offset, chunk.size).await {
                                        Ok(resp) => resp,
                                        Err(e) => {
                                            let encoded = bincode::serde::encode_to_vec(
                                                request::GetResponse::Error(e.to_string()),
                                                bincode::config::standard()
                                            ).unwrap();
                                            {
                                                let mut w = writer.lock().await;
                                                w.send(Bytes::from(encoded)).await.map_err(|e| {
                                                    std::io::Error::new(std::io::ErrorKind::Other, format!("failed to send remote error response: {}", e))
                                                })?;
                                            }
                                            return Err(std::io::Error::new(std::io::ErrorKind::Other, format!("remote.get failed: {}", e)));
                                        }
                                    };

                                    let encoded = bincode::serde::encode_to_vec(
                                        request::GetResponse::Response(resp.clone()),
                                        bincode::config::standard()
                                    ).unwrap();
                                    {
                                        let mut w = writer.lock().await;
                                        w.send(Bytes::from(encoded)).await.map_err(|e| {
                                            std::io::Error::new(std::io::ErrorKind::Other, format!("failed to send remote get response: {}", e))
                                        })?;
                                    }

                                    let (tx, rx) = flume::bounded(1);
                                    let write_req = WriteRequest {
                                        data: resp,
                                        responder: tx,
                                    };
                                    writer_pool.send(write_req).await.map_err(|e| {
                                        std::io::Error::new(std::io::ErrorKind::Other, format!("failed to send write request: {}", e))
                                    })?;

                                    let recv_err = rx.recv_async().await;
                                    let write_response = match recv_err {
                                        Ok(wr) => match wr.location {
                                            Ok(loc) => loc,
                                            Err(e) => {
                                                return Err(std::io::Error::new(std::io::ErrorKind::Other, format!("write location error: {}", e)));
                                            }
                                        },
                                        Err(e) => {
                                            return Err(std::io::Error::new(std::io::ErrorKind::Other, format!("recv_async failed for write: {}", e)));
                                        }
                                    };
                                    Ok(write_response)
                                }
                            },
                        ).await.map_err(|e| std::io::Error::new(std::io::ErrorKind::Other, format!("cache.get_or_insert_with failed: {}", e)))?;
                    }
                    request::Request::Close => {
                        println!("Received close request");
                        break;
                    }
                    _ => {
                        println!("Unknown request: {:?}", request);
                    }
                }
            }
            Err(e) => {
                println!("Error receiving data: {:?}", e);
                break;
            }
        }
    }
    Ok(())
}<|MERGE_RESOLUTION|>--- conflicted
+++ resolved
@@ -5,7 +5,7 @@
 use crate::writerpool::{WriteRequest, WriterPool};
 use std::error::Error;
 // use tokio::spawn;
-use tokio::io::{split, AsyncReadExt, AsyncWriteExt};
+use tokio::io::{AsyncReadExt, AsyncWriteExt, split};
 use tokio::net::{UnixListener, UnixStream};
 use tokio::sync::{Mutex, Notify};
 
@@ -14,12 +14,12 @@
 use std::path::Path;
 use std::sync::Arc;
 
+use crate::cache::bucket::Chunk;
 use bincode;
 use bincode::error::DecodeError;
 use bytes::Bytes;
 use futures::{SinkExt, StreamExt};
 use tokio_util::codec::{FramedRead, FramedWrite, LengthDelimitedCodec};
-use crate::cache::bucket::Chunk;
 
 #[derive(Debug)]
 pub struct ServerRemoteConfig {
@@ -54,13 +54,18 @@
 
 impl<T: RemoteBackend + Send + Sync + 'static> Server<T> {
     pub fn new(config: ServerConfig, remote: Arc<T>) -> Result<Self, Box<dyn Error>> {
-        let device = device::get_device(
-            config.disk.as_str(),
-            config.chunk_size
-        )?;
-        let cache = Arc::new(Cache::new(device.get_num_zones(), device.get_chunks_per_zone()));
-
-        Ok(Self { cache, remote, config, device })
+        let device = device::get_device(config.disk.as_str(), config.chunk_size)?;
+        let cache = Arc::new(Cache::new(
+            device.get_num_zones(),
+            device.get_chunks_per_zone(),
+        ));
+
+        Ok(Self {
+            cache,
+            remote,
+            config,
+            device,
+        })
     }
 
     pub async fn run(&self) -> tokio::io::Result<()> {
@@ -79,12 +84,24 @@
             self.config.eviction.high_water_evict,
             self.config.eviction.low_water_evict,
             self.device.get_num_zones(),
-            self.device.get_chunks_per_zone()
+            self.device.get_chunks_per_zone(),
         )?));
 
-        let evictor = Evictor::start(Arc::clone(&self.device), &eviction_policy, Arc::clone(&self.cache))?;
-        let writerpool = Arc::new(WriterPool::start(self.config.writer_threads, Arc::clone(&self.device), &eviction_policy));
-        let readerpool = Arc::new(ReaderPool::start(self.config.reader_threads, Arc::clone(&self.device), &eviction_policy));
+        let evictor = Evictor::start(
+            Arc::clone(&self.device),
+            &eviction_policy,
+            Arc::clone(&self.cache),
+        )?;
+        let writerpool = Arc::new(WriterPool::start(
+            self.config.writer_threads,
+            Arc::clone(&self.device),
+            &eviction_policy,
+        ));
+        let readerpool = Arc::new(ReaderPool::start(
+            self.config.reader_threads,
+            Arc::clone(&self.device),
+            &eviction_policy,
+        ));
 
         // Shutdown signal
         let shutdown = Arc::new(Notify::new());
@@ -122,13 +139,8 @@
                                 let cache = Arc::clone(&self.cache);
                                 let chunk_size = self.config.chunk_size;
                                 async move {
-<<<<<<< HEAD
-                                    if let Err(e) = handle_connection(stream, writerpool, readerpool, remote, cache).await {
-                                        eprintln!("Connection error: {}", e);
-=======
                                 if let Err(e) = handle_connection(stream, writerpool, readerpool, remote, cache, chunk_size).await {
                                     eprintln!("Connection error: {}", e);
->>>>>>> dff944ed
                                 }
                             }});
                         },
@@ -158,10 +170,18 @@
 ) -> tokio::io::Result<()> {
     let (read_half, write_half) = split(stream);
     let mut reader = FramedRead::new(read_half, LengthDelimitedCodec::new());
-    let writer = Arc::new(Mutex::new(FramedWrite::new(write_half, LengthDelimitedCodec::new())));
+    let writer = Arc::new(Mutex::new(FramedWrite::new(
+        write_half,
+        LengthDelimitedCodec::new(),
+    )));
 
     while let Some(frame) = reader.next().await {
-        let f = frame.map_err(|e| std::io::Error::new(std::io::ErrorKind::Other, format!("frame read failed: {}", e)))?;
+        let f = frame.map_err(|e| {
+            std::io::Error::new(
+                std::io::ErrorKind::Other,
+                format!("frame read failed: {}", e),
+            )
+        })?;
         let bytes = f.as_ref();
         let msg: Result<(request::Request, usize), DecodeError> =
             bincode::serde::decode_from_slice(bytes, bincode::config::standard());
@@ -175,12 +195,16 @@
                         if let Err(e) = req.validate(chunk_size) {
                             let encoded = bincode::serde::encode_to_vec(
                                 request::GetResponse::Error(e.to_string()),
-                                bincode::config::standard()
-                            ).unwrap();
+                                bincode::config::standard(),
+                            )
+                            .unwrap();
                             {
                                 let mut w = writer.lock().await;
                                 w.send(Bytes::from(encoded)).await.map_err(|e| {
-                                    std::io::Error::new(std::io::ErrorKind::Other, format!("failed to send validation error: {}", e))
+                                    std::io::Error::new(
+                                        std::io::ErrorKind::Other,
+                                        format!("failed to send validation error: {}", e),
+                                    )
                                 })?;
                             }
 
