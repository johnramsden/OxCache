use clap::Parser;
use log::LevelFilter;
use nvme::types::Byte;
use oxcache;
use oxcache::cli::{CliArgs, load_config};
use oxcache::remote;
<<<<<<< HEAD
use oxcache::server::{RUNTIME, Server};
use std::process::exit;

=======
use oxcache::server::{RUNTIME, Server, ServerConfig, ServerEvictionConfig, ServerRemoteConfig, ServerMetricsConfig};
use serde::Deserialize;
use std::fs;
use std::net::{IpAddr, SocketAddr};
use std::process::exit;

#[derive(Parser, Debug)]
#[command(author, version, about)]
pub struct CliArgs {
    /// Path to config file
    #[arg(long)]
    pub config: Option<String>,

    #[arg(long)]
    pub socket: Option<String>,

    #[arg(long)]
    pub disk: Option<String>,

    #[arg(long)]
    pub writer_threads: Option<usize>,

    #[arg(long)]
    pub reader_threads: Option<usize>,

    #[arg(long)]
    pub chunk_size: Option<Byte>,

    #[arg(long)]
    pub max_write_size: Option<Byte>,

    #[arg(long)]
    pub remote_type: Option<String>,

    #[arg(long)]
    pub remote_bucket: Option<String>,

    #[arg(long)]
    pub eviction_policy: Option<String>,

    #[arg(long)]
    pub high_water_evict: Option<u64>,

    #[arg(long)]
    pub low_water_evict: Option<u64>,

    #[arg(long)]
    pub block_zone_capacity: Option<Byte>,

    #[arg(long)]
    pub eviction_interval: Option<usize>,

    #[arg(long)]
    pub remote_artificial_delay_microsec: Option<usize>,
    
    #[arg(long)]
    pub metrics_ip_addr: Option<String>,
    
    #[arg(long)]
    pub metrics_port: Option<u16>,

    /// Logging level: error, warn, info, debug, trace. Overrides config if set.
    #[arg(long)]
    pub log_level: Option<String>,
}

#[derive(Debug, Deserialize)]
pub struct ParsedServerConfig {
    pub socket: Option<String>,
    pub disk: Option<String>,
    pub writer_threads: Option<usize>,
    pub reader_threads: Option<usize>,
    pub chunk_size: Option<Byte>,
    pub max_write_size: Option<Byte>,
    pub block_zone_capacity: Option<Byte>,
}

#[derive(Debug, Deserialize)]
pub struct ParsedRemoteConfig {
    pub remote_type: Option<String>,
    pub bucket: Option<String>,
    pub remote_artificial_delay_microsec: Option<usize>,
}

#[derive(Debug, Deserialize)]
pub struct ParsedEvictionConfig {
    pub eviction_policy: Option<String>,
    pub high_water_evict: Option<u64>,
    pub low_water_evict: Option<u64>,
    pub eviction_interval: Option<usize>,
}

#[derive(Debug, Deserialize)]
pub struct ParsedMetricsConfig {
    pub ip_addr: Option<String>,
    pub port: Option<u16>,
}

#[derive(Debug, Deserialize)]
pub struct AppConfig {
    pub server: ParsedServerConfig,
    pub remote: ParsedRemoteConfig,
    pub eviction: ParsedEvictionConfig,
    pub metrics: ParsedMetricsConfig,
    pub log_level: Option<String>,
}

fn load_config(cli: &CliArgs) -> Result<ServerConfig, Box<dyn std::error::Error>> {
    let config = if let Some(path) = &cli.config {
        let config_str = fs::read_to_string(path)?;
        Some(toml::from_str::<AppConfig>(&config_str)?)
    } else {
        None
    };

    let socket = cli
        .socket
        .clone()
        .or_else(|| config.as_ref()?.server.socket.clone());
    let disk = cli
        .disk
        .clone()
        .or_else(|| config.as_ref()?.server.disk.clone());
    let writer_threads = cli
        .writer_threads
        .or_else(|| config.as_ref()?.server.writer_threads);
    let reader_threads = cli
        .reader_threads
        .or_else(|| config.as_ref()?.server.reader_threads);

    let remote_type = cli
        .remote_type
        .clone()
        .or_else(|| config.as_ref()?.remote.remote_type.clone());
    let remote_bucket = cli
        .remote_bucket
        .clone()
        .or_else(|| config.as_ref()?.remote.bucket.clone());
    let remote_artificial_delay_microsec =
        cli.remote_artificial_delay_microsec.clone().or_else(|| {
            config
                .as_ref()?
                .remote
                .remote_artificial_delay_microsec
                .clone()
        });

    let socket = socket.ok_or("Missing required `socket` (in CLI or file)")?;
    let disk = disk.ok_or("Missing required `disk` (in CLI or file)")?;

    let writer_threads =
        writer_threads.ok_or("Missing required `writer_threads` (in CLI or file)")?;
    if writer_threads == 0 {
        return Err("writer_threads must be greater than 0".into());
    }

    let reader_threads =
        reader_threads.ok_or("Missing required `reader_threads` (in CLI or file)")?;
    if reader_threads == 0 {
        return Err("reader_threads must be greater than 0".into());
    }

    let remote_type = remote_type
        .ok_or("Missing required `remote_type` (in CLI or file)")?
        .to_lowercase();

    if remote_type != "emulated" && remote_type != "s3" {
        return Err("remote_type must be either `emulated` or `S3`".into());
    }

    if remote_type != "emulated" && remote_bucket.is_none() {
        return Err("remote_bucket must be set if remote_type is not `emulated`".into());
    }

    if remote_type != "emulated" && remote_artificial_delay_microsec.is_some() {
        // Warn if artificial delay is set for non-emulated remote types
        log::warn!(
            "remote_artificial_delay_microsec has no effect if remote_type is not `emulated`"
        );
    }

    let eviction_policy = cli
        .eviction_policy
        .clone()
        .or_else(|| config.as_ref()?.eviction.eviction_policy.clone())
        .ok_or("Missing eviction policy")?
        .to_lowercase();
    let high_water_evict = cli
        .high_water_evict
        .clone()
        .or_else(|| config.as_ref()?.eviction.high_water_evict.clone())
        .ok_or("Missing high_water_evict")?;
    let low_water_evict = cli
        .low_water_evict
        .clone()
        .or_else(|| config.as_ref()?.eviction.low_water_evict.clone())
        .ok_or("Missing low_water_evict")?;
    let eviction_interval = cli
        .eviction_interval
        .clone()
        .or_else(|| config.as_ref()?.eviction.eviction_interval.clone())
        .ok_or("Missing eviction_interval")?;

    if low_water_evict < high_water_evict {
        return Err("low_water_evict must be greater than high_water_evict".into());
    }

    let chunk_size = cli
        .chunk_size
        .or_else(|| config.as_ref()?.server.chunk_size);
    let chunk_size = chunk_size.ok_or("Missing chunk size")?;
    let max_write_size = cli
        .max_write_size
        .or_else(|| config.as_ref()?.server.max_write_size);
    let max_write_size = max_write_size.ok_or("Missing max write size")?;

    let block_zone_capacity = cli
        .block_zone_capacity
        .or_else(|| config.as_ref()?.server.block_zone_capacity);
    let block_zone_capacity = block_zone_capacity.ok_or("Missing block_zone_capacity")?;
    
    // Metrics

    let metrics_port = cli
        .metrics_port
        .clone()
        .or_else(|| config.as_ref()?.metrics.port.clone());
    let metrics_ip = cli
        .metrics_ip_addr
        .clone()
        .or_else(|| config.as_ref()?.metrics.ip_addr.clone());
    
    if metrics_port.is_none() && metrics_ip.is_some() || metrics_port.is_some() && metrics_ip.is_none() {
        return Err("Missing metrics ip or port, both must be set or neither".into());
    }
    
    let metrics_exporter_addr = if metrics_port.is_some() {
        let ip = match metrics_ip.unwrap().parse::<IpAddr>() {
            Ok(ip) => ip,
            Err(e) => {
                return Err(format!("Invalid metrics ip address {:?}", e).into());
            }       
        };
        Some(SocketAddr::new(ip, metrics_port.unwrap()))
    } else {
        None
    };

    // TODO: Add secrets from env vars

    Ok(ServerConfig {
        socket,
        disk,
        writer_threads,
        reader_threads,
        remote: ServerRemoteConfig {
            remote_type,
            bucket: remote_bucket,
            remote_artificial_delay_microsec,
        },
        eviction: ServerEvictionConfig {
            eviction_type: eviction_policy,
            high_water_evict,
            low_water_evict,
            eviction_interval: eviction_interval as u64,
        },
        chunk_size,
        block_zone_capacity,
        max_write_size,
        metrics: ServerMetricsConfig {
            metrics_exporter_addr 
        }
    })
}

>>>>>>> 2bb7df8e
async fn async_main() -> Result<(), Box<dyn std::error::Error>> {
    let cli = CliArgs::parse();

    // Determine logging level from CLI or config file before loading server config
    let app_config: Option<AppConfig> = match &cli.config {
        Some(path) => {
            let config_str = fs::read_to_string(path)?;
            Some(toml::from_str::<AppConfig>(&config_str)?)
        }
        None => None,
    };

    let log_level = cli
        .log_level
        .clone()
        .or_else(|| app_config.as_ref().and_then(|c| c.log_level.clone()))
        .unwrap_or_else(|| "info".to_string());
    init_logging(&log_level);

    let config = load_config(&cli)?;

    // console_subscriber::init(); // -- To use tokio-console

    log::debug!("Config: {:?}", config);
    let remote = remote::validated_type(config.remote.remote_type.as_str());
    let remote = remote.unwrap_or_else(|err| {
        log::error!("Error: {}", err);
        exit(1);
    });

    let chunk_size = config.chunk_size;
    let remote_artificial_delay_microsec = config.remote.remote_artificial_delay_microsec;

    match remote {
        remote::RemoteBackendType::Emulated => {
            Server::new(
                config,
                remote::EmulatedBackend::new(chunk_size, remote_artificial_delay_microsec),
            )?
            .run()
            .await?;
        }
        remote::RemoteBackendType::S3 => {
            let bucket = config.remote.bucket.clone().unwrap();
            Server::new(config, remote::S3Backend::new(bucket, chunk_size))?
                .run()
                .await?;
        }
    }

    Ok(())
}

/// Initialize global logging with a given level string. If the logger is already initialized,
/// subsequent calls will be ignored. Supported levels (case-insensitive) are
/// "error", "warn", "info", "debug" and "trace". Any other value defaults to "info".
fn init_logging(level: &str) {
    // Parse the provided level string into a LevelFilter
    let level_filter = match level.to_lowercase().as_str() {
        "error" => LevelFilter::Error,
        "warn" => LevelFilter::Warn,
        "info" => LevelFilter::Info,
        "debug" => LevelFilter::Debug,
        "trace" => LevelFilter::Trace,
        _ => LevelFilter::Info,
    };
    let mut builder = env_logger::Builder::new();
    builder.filter_level(level_filter);
    // Attempt to initialize the logger. If it has already been initialized
    // (for example, by another library), silently ignore the error.
    let _ = builder.try_init();
}

fn main() -> Result<(), Box<dyn std::error::Error>> {
    RUNTIME.block_on(async_main())
}<|MERGE_RESOLUTION|>--- conflicted
+++ resolved
@@ -4,287 +4,12 @@
 use oxcache;
 use oxcache::cli::{CliArgs, load_config};
 use oxcache::remote;
-<<<<<<< HEAD
-use oxcache::server::{RUNTIME, Server};
-use std::process::exit;
-
-=======
 use oxcache::server::{RUNTIME, Server, ServerConfig, ServerEvictionConfig, ServerRemoteConfig, ServerMetricsConfig};
 use serde::Deserialize;
 use std::fs;
 use std::net::{IpAddr, SocketAddr};
 use std::process::exit;
 
-#[derive(Parser, Debug)]
-#[command(author, version, about)]
-pub struct CliArgs {
-    /// Path to config file
-    #[arg(long)]
-    pub config: Option<String>,
-
-    #[arg(long)]
-    pub socket: Option<String>,
-
-    #[arg(long)]
-    pub disk: Option<String>,
-
-    #[arg(long)]
-    pub writer_threads: Option<usize>,
-
-    #[arg(long)]
-    pub reader_threads: Option<usize>,
-
-    #[arg(long)]
-    pub chunk_size: Option<Byte>,
-
-    #[arg(long)]
-    pub max_write_size: Option<Byte>,
-
-    #[arg(long)]
-    pub remote_type: Option<String>,
-
-    #[arg(long)]
-    pub remote_bucket: Option<String>,
-
-    #[arg(long)]
-    pub eviction_policy: Option<String>,
-
-    #[arg(long)]
-    pub high_water_evict: Option<u64>,
-
-    #[arg(long)]
-    pub low_water_evict: Option<u64>,
-
-    #[arg(long)]
-    pub block_zone_capacity: Option<Byte>,
-
-    #[arg(long)]
-    pub eviction_interval: Option<usize>,
-
-    #[arg(long)]
-    pub remote_artificial_delay_microsec: Option<usize>,
-    
-    #[arg(long)]
-    pub metrics_ip_addr: Option<String>,
-    
-    #[arg(long)]
-    pub metrics_port: Option<u16>,
-
-    /// Logging level: error, warn, info, debug, trace. Overrides config if set.
-    #[arg(long)]
-    pub log_level: Option<String>,
-}
-
-#[derive(Debug, Deserialize)]
-pub struct ParsedServerConfig {
-    pub socket: Option<String>,
-    pub disk: Option<String>,
-    pub writer_threads: Option<usize>,
-    pub reader_threads: Option<usize>,
-    pub chunk_size: Option<Byte>,
-    pub max_write_size: Option<Byte>,
-    pub block_zone_capacity: Option<Byte>,
-}
-
-#[derive(Debug, Deserialize)]
-pub struct ParsedRemoteConfig {
-    pub remote_type: Option<String>,
-    pub bucket: Option<String>,
-    pub remote_artificial_delay_microsec: Option<usize>,
-}
-
-#[derive(Debug, Deserialize)]
-pub struct ParsedEvictionConfig {
-    pub eviction_policy: Option<String>,
-    pub high_water_evict: Option<u64>,
-    pub low_water_evict: Option<u64>,
-    pub eviction_interval: Option<usize>,
-}
-
-#[derive(Debug, Deserialize)]
-pub struct ParsedMetricsConfig {
-    pub ip_addr: Option<String>,
-    pub port: Option<u16>,
-}
-
-#[derive(Debug, Deserialize)]
-pub struct AppConfig {
-    pub server: ParsedServerConfig,
-    pub remote: ParsedRemoteConfig,
-    pub eviction: ParsedEvictionConfig,
-    pub metrics: ParsedMetricsConfig,
-    pub log_level: Option<String>,
-}
-
-fn load_config(cli: &CliArgs) -> Result<ServerConfig, Box<dyn std::error::Error>> {
-    let config = if let Some(path) = &cli.config {
-        let config_str = fs::read_to_string(path)?;
-        Some(toml::from_str::<AppConfig>(&config_str)?)
-    } else {
-        None
-    };
-
-    let socket = cli
-        .socket
-        .clone()
-        .or_else(|| config.as_ref()?.server.socket.clone());
-    let disk = cli
-        .disk
-        .clone()
-        .or_else(|| config.as_ref()?.server.disk.clone());
-    let writer_threads = cli
-        .writer_threads
-        .or_else(|| config.as_ref()?.server.writer_threads);
-    let reader_threads = cli
-        .reader_threads
-        .or_else(|| config.as_ref()?.server.reader_threads);
-
-    let remote_type = cli
-        .remote_type
-        .clone()
-        .or_else(|| config.as_ref()?.remote.remote_type.clone());
-    let remote_bucket = cli
-        .remote_bucket
-        .clone()
-        .or_else(|| config.as_ref()?.remote.bucket.clone());
-    let remote_artificial_delay_microsec =
-        cli.remote_artificial_delay_microsec.clone().or_else(|| {
-            config
-                .as_ref()?
-                .remote
-                .remote_artificial_delay_microsec
-                .clone()
-        });
-
-    let socket = socket.ok_or("Missing required `socket` (in CLI or file)")?;
-    let disk = disk.ok_or("Missing required `disk` (in CLI or file)")?;
-
-    let writer_threads =
-        writer_threads.ok_or("Missing required `writer_threads` (in CLI or file)")?;
-    if writer_threads == 0 {
-        return Err("writer_threads must be greater than 0".into());
-    }
-
-    let reader_threads =
-        reader_threads.ok_or("Missing required `reader_threads` (in CLI or file)")?;
-    if reader_threads == 0 {
-        return Err("reader_threads must be greater than 0".into());
-    }
-
-    let remote_type = remote_type
-        .ok_or("Missing required `remote_type` (in CLI or file)")?
-        .to_lowercase();
-
-    if remote_type != "emulated" && remote_type != "s3" {
-        return Err("remote_type must be either `emulated` or `S3`".into());
-    }
-
-    if remote_type != "emulated" && remote_bucket.is_none() {
-        return Err("remote_bucket must be set if remote_type is not `emulated`".into());
-    }
-
-    if remote_type != "emulated" && remote_artificial_delay_microsec.is_some() {
-        // Warn if artificial delay is set for non-emulated remote types
-        log::warn!(
-            "remote_artificial_delay_microsec has no effect if remote_type is not `emulated`"
-        );
-    }
-
-    let eviction_policy = cli
-        .eviction_policy
-        .clone()
-        .or_else(|| config.as_ref()?.eviction.eviction_policy.clone())
-        .ok_or("Missing eviction policy")?
-        .to_lowercase();
-    let high_water_evict = cli
-        .high_water_evict
-        .clone()
-        .or_else(|| config.as_ref()?.eviction.high_water_evict.clone())
-        .ok_or("Missing high_water_evict")?;
-    let low_water_evict = cli
-        .low_water_evict
-        .clone()
-        .or_else(|| config.as_ref()?.eviction.low_water_evict.clone())
-        .ok_or("Missing low_water_evict")?;
-    let eviction_interval = cli
-        .eviction_interval
-        .clone()
-        .or_else(|| config.as_ref()?.eviction.eviction_interval.clone())
-        .ok_or("Missing eviction_interval")?;
-
-    if low_water_evict < high_water_evict {
-        return Err("low_water_evict must be greater than high_water_evict".into());
-    }
-
-    let chunk_size = cli
-        .chunk_size
-        .or_else(|| config.as_ref()?.server.chunk_size);
-    let chunk_size = chunk_size.ok_or("Missing chunk size")?;
-    let max_write_size = cli
-        .max_write_size
-        .or_else(|| config.as_ref()?.server.max_write_size);
-    let max_write_size = max_write_size.ok_or("Missing max write size")?;
-
-    let block_zone_capacity = cli
-        .block_zone_capacity
-        .or_else(|| config.as_ref()?.server.block_zone_capacity);
-    let block_zone_capacity = block_zone_capacity.ok_or("Missing block_zone_capacity")?;
-    
-    // Metrics
-
-    let metrics_port = cli
-        .metrics_port
-        .clone()
-        .or_else(|| config.as_ref()?.metrics.port.clone());
-    let metrics_ip = cli
-        .metrics_ip_addr
-        .clone()
-        .or_else(|| config.as_ref()?.metrics.ip_addr.clone());
-    
-    if metrics_port.is_none() && metrics_ip.is_some() || metrics_port.is_some() && metrics_ip.is_none() {
-        return Err("Missing metrics ip or port, both must be set or neither".into());
-    }
-    
-    let metrics_exporter_addr = if metrics_port.is_some() {
-        let ip = match metrics_ip.unwrap().parse::<IpAddr>() {
-            Ok(ip) => ip,
-            Err(e) => {
-                return Err(format!("Invalid metrics ip address {:?}", e).into());
-            }       
-        };
-        Some(SocketAddr::new(ip, metrics_port.unwrap()))
-    } else {
-        None
-    };
-
-    // TODO: Add secrets from env vars
-
-    Ok(ServerConfig {
-        socket,
-        disk,
-        writer_threads,
-        reader_threads,
-        remote: ServerRemoteConfig {
-            remote_type,
-            bucket: remote_bucket,
-            remote_artificial_delay_microsec,
-        },
-        eviction: ServerEvictionConfig {
-            eviction_type: eviction_policy,
-            high_water_evict,
-            low_water_evict,
-            eviction_interval: eviction_interval as u64,
-        },
-        chunk_size,
-        block_zone_capacity,
-        max_write_size,
-        metrics: ServerMetricsConfig {
-            metrics_exporter_addr 
-        }
-    })
-}
-
->>>>>>> 2bb7df8e
 async fn async_main() -> Result<(), Box<dyn std::error::Error>> {
     let cli = CliArgs::parse();
 
