use std::sync::{Arc, Mutex};
use flume::{Receiver, Sender, unbounded};
use std::thread::{self, JoinHandle};
use crate::{cache::{self, bucket::ChunkLocation}, device, eviction::EvictionPolicyWrapper};

#[derive(Debug)]
pub struct WriteResponse {
    pub location: std::io::Result<cache::bucket::ChunkLocation>,
}

#[derive(Debug)]
pub struct WriteRequest {
    pub data: Vec<u8>,
    pub responder: Sender<WriteResponse>,
}

/// Represents an individual writer thread
struct Writer {
    device: Arc<dyn device::Device>,
    id: usize,
    receiver: Receiver<WriteRequest>,
    eviction: Arc<Mutex<EvictionPolicyWrapper>>
}

impl Writer {
    fn new(id: usize, receiver: Receiver<WriteRequest>, device: Arc<dyn device::Device>, eviction: &Arc<Mutex<EvictionPolicyWrapper>>) -> Self {
        Self {
            id,
            receiver,
            device,
            eviction: eviction.clone()
        }
    }

    fn run(self) {
        println!("Writer {} started", self.id);
        while let Ok(msg) = self.receiver.recv() {
<<<<<<< HEAD
            println!("Writer {} processing: {:?}", self.id, msg);
            let result = self.device.append(msg.data).inspect(
                |loc| {
                    let mtx = Arc::clone(&self.eviction);
                    let mut policy = mtx.lock().unwrap();
                    policy.write_update(loc.clone());
                }
            );
            let resp = WriteResponse { location: result };
=======
            // println!("Writer {} processing: {:?}", self.id, msg);
            let resp = WriteResponse { location: self.device.append(msg.data) };
>>>>>>> dff944ed
            let snd = msg.responder.send(resp);
            if snd.is_err() {
                eprintln!("Failed to send response from writer: {}", snd.err().unwrap());
            }

        }
        println!("Writer {} exiting", self.id);
    }
}

/// Pool of writer threads sharing a single receiver
#[derive(Debug)]
pub struct WriterPool {
    sender: Sender<WriteRequest>,
    handles: Vec<JoinHandle<()>>,
}

impl WriterPool {
    /// Creates and starts the writer pool with a given number of threads
    pub fn start(num_writers: usize, device: Arc<dyn device::Device>, eviction_policy: &Arc<Mutex<EvictionPolicyWrapper>>) -> Self {
        
        let (sender, receiver): (Sender<WriteRequest>, Receiver<WriteRequest>) = unbounded();
        let mut handles = Vec::with_capacity(num_writers);

        for id in 0..num_writers {
            let rx_clone = receiver.clone();
            let writer = Writer::new(id, rx_clone, device.clone(), eviction_policy);
            let handle = thread::spawn(move || writer.run());
            handles.push(handle);
        }

        Self { sender, handles }
    }

    /// Send a message to the writer pool
    pub async fn send(&self, message: WriteRequest) -> std::io::Result<()> {
        self.sender.send_async(message).await.map_err(|e| {
            std::io::Error::new(std::io::ErrorKind::Other, format!("WriterPool::send_async failed: {}", e))
        })
    }

    /// Stop the pool and wait for all writer threads to finish.
    pub fn stop(self) {
        drop(self.sender); // Close the channel
        for handle in self.handles {
            if let Err(e) = handle.join() {
                // A panic occurred — e is a Box<dyn Any + Send + 'static>
                if let Some(msg) = e.downcast_ref::<&str>() {
                    eprintln!("Writer thread panicked with message: {}", msg);
                } else if let Some(msg) = e.downcast_ref::<String>() {
                    eprintln!("Writer thread panicked with message: {}", msg);
                } else {
                    eprintln!("Writer thread panicked with unknown payload.");
                }
            }
        }
    }
}<|MERGE_RESOLUTION|>--- conflicted
+++ resolved
@@ -1,7 +1,11 @@
+use crate::{
+    cache::{self, bucket::ChunkLocation},
+    device,
+    eviction::EvictionPolicyWrapper,
+};
+use flume::{Receiver, Sender, unbounded};
 use std::sync::{Arc, Mutex};
-use flume::{Receiver, Sender, unbounded};
 use std::thread::{self, JoinHandle};
-use crate::{cache::{self, bucket::ChunkLocation}, device, eviction::EvictionPolicyWrapper};
 
 #[derive(Debug)]
 pub struct WriteResponse {
@@ -19,41 +23,41 @@
     device: Arc<dyn device::Device>,
     id: usize,
     receiver: Receiver<WriteRequest>,
-    eviction: Arc<Mutex<EvictionPolicyWrapper>>
+    eviction: Arc<Mutex<EvictionPolicyWrapper>>,
 }
 
 impl Writer {
-    fn new(id: usize, receiver: Receiver<WriteRequest>, device: Arc<dyn device::Device>, eviction: &Arc<Mutex<EvictionPolicyWrapper>>) -> Self {
+    fn new(
+        id: usize,
+        receiver: Receiver<WriteRequest>,
+        device: Arc<dyn device::Device>,
+        eviction: &Arc<Mutex<EvictionPolicyWrapper>>,
+    ) -> Self {
         Self {
             id,
             receiver,
             device,
-            eviction: eviction.clone()
+            eviction: eviction.clone(),
         }
     }
 
     fn run(self) {
         println!("Writer {} started", self.id);
         while let Ok(msg) = self.receiver.recv() {
-<<<<<<< HEAD
             println!("Writer {} processing: {:?}", self.id, msg);
-            let result = self.device.append(msg.data).inspect(
-                |loc| {
-                    let mtx = Arc::clone(&self.eviction);
-                    let mut policy = mtx.lock().unwrap();
-                    policy.write_update(loc.clone());
-                }
-            );
+            let result = self.device.append(msg.data).inspect(|loc| {
+                let mtx = Arc::clone(&self.eviction);
+                let mut policy = mtx.lock().unwrap();
+                policy.write_update(loc.clone());
+            });
             let resp = WriteResponse { location: result };
-=======
-            // println!("Writer {} processing: {:?}", self.id, msg);
-            let resp = WriteResponse { location: self.device.append(msg.data) };
->>>>>>> dff944ed
             let snd = msg.responder.send(resp);
             if snd.is_err() {
-                eprintln!("Failed to send response from writer: {}", snd.err().unwrap());
+                eprintln!(
+                    "Failed to send response from writer: {}",
+                    snd.err().unwrap()
+                );
             }
-
         }
         println!("Writer {} exiting", self.id);
     }
@@ -68,8 +72,11 @@
 
 impl WriterPool {
     /// Creates and starts the writer pool with a given number of threads
-    pub fn start(num_writers: usize, device: Arc<dyn device::Device>, eviction_policy: &Arc<Mutex<EvictionPolicyWrapper>>) -> Self {
-        
+    pub fn start(
+        num_writers: usize,
+        device: Arc<dyn device::Device>,
+        eviction_policy: &Arc<Mutex<EvictionPolicyWrapper>>,
+    ) -> Self {
         let (sender, receiver): (Sender<WriteRequest>, Receiver<WriteRequest>) = unbounded();
         let mut handles = Vec::with_capacity(num_writers);
 
@@ -86,7 +93,10 @@
     /// Send a message to the writer pool
     pub async fn send(&self, message: WriteRequest) -> std::io::Result<()> {
         self.sender.send_async(message).await.map_err(|e| {
-            std::io::Error::new(std::io::ErrorKind::Other, format!("WriterPool::send_async failed: {}", e))
+            std::io::Error::new(
+                std::io::ErrorKind::Other,
+                format!("WriterPool::send_async failed: {}", e),
+            )
         })
     }
 
