--- conflicted
+++ resolved
@@ -64,13 +64,9 @@
             // Bucket read locked -- no one can write to map
             let bucket_guard = self.bm.read().await;
 
-<<<<<<< HEAD
             dbg!("FINISH!!!");
 
-            if let Some(state) = bucket_guard.get(&key) {
-=======
             if let Some(state) = bucket_guard.buckets.get(&key) {
->>>>>>> 37c415fc
                 // We now have the entry
                 let bucket_state_guard = Arc::clone(state);
                 let bucket_state_guard = bucket_state_guard.read().await;
