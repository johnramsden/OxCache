--- conflicted
+++ resolved
@@ -124,50 +124,26 @@
 
                         let mut bucket_guard = self.buckets.write().await;
                         bucket_guard.remove(&key);
-<<<<<<< HEAD
-                        match &*chunk_loc_guard {
-                            ChunkState::Waiting(notify) => {
-                                notify.notify_waiters();
-                            }
-                            _ => {
-                                // This should never happen here
-                                panic!("Chunk was not in waiting state");
-                            }
-=======
 
                         if let Some(n) = notify {
                             n.notify_waiters();
->>>>>>> 96fe0bce
                         }
 
                         return Err(e);
                     }
                     Ok(location) => {
-<<<<<<< HEAD
-                        // Do we ever notify here?
                         *chunk_loc_guard = ChunkState::Ready(Arc::new(location.clone()));
-=======
-                        let zone = location.zone;
-                        *chunk_loc_guard = ChunkState::Ready(Arc::new(location));
                         drop(chunk_loc_guard);
 
->>>>>>> 96fe0bce
                         let mut reverse_mapping_guard = self.zone_to_entry.lock().await;
                         reverse_mapping_guard[location.as_index()] = Some(key);
                     }
                 }
-<<<<<<< HEAD
-=======
-
->>>>>>> 96fe0bce
+
                 return Ok(());
             }
         }
     }
-<<<<<<< HEAD
-=======
-
->>>>>>> 96fe0bce
 
     /// Remove zones from the map
     ///
